--- conflicted
+++ resolved
@@ -3,8 +3,4 @@
 """
 
 __path__ = __import__("pkgutil").extend_path(__path__, __name__)
-<<<<<<< HEAD
-__version__ = "1.0.0"
-=======
-__version__ = "1.0.1"
->>>>>>> a184abeb
+__version__ = "1.0.1"