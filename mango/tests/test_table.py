import os
import io
import numpy as np
import pandas as pd
from pytups import TupList, SuperDict
from unittest import TestCase, mock
from mango.table.pytups_table import Table
from mango.table.table_tools import mean
from mango.processing import row_number
from mango.tests.const import normalize_path


class TestTable(TestCase):
    default_data = [
        {"Name": "Albert", "Age": 20},
        {"Name": "Bernard", "Age": 25},
        {"Name": "Charlie", "Age": 30},
        {"Name": "Daniel", "Age": 35},
    ]

    default_data2 = [
        {"Name": "Albert", "Age": 20, "Male": True, "Points": 5, "Under_25": True},
        {"Name": "Bernard", "Age": 25, "Male": True, "Points": 8, "Under_25": True},
        {"Name": "Charlie", "Age": 30, "Male": True, "Points": 4, "Under_25": False},
        {"Name": "Daniel", "Age": 35, "Male": True, "Points": 6, "Under_25": False},
    ]

    df_id = [
        {"Name": "Albert", "Id": 1},
        {"Name": "Bernard", "Id": 2},
        {"Name": "Charlie", "Id": 3},
        {"Name": "Elisa", "Id": 4},
    ]

    long_df = [
        {"Name": "Albert", "variable": "Male", "value": True},
        {"Name": "Bernard", "variable": "Male", "value": True},
        {"Name": "Charlie", "variable": "Male", "value": True},
        {"Name": "Daniel", "variable": "Male", "value": True},
        {"Name": "Albert", "variable": "Age", "value": 20},
        {"Name": "Bernard", "variable": "Age", "value": 25},
        {"Name": "Charlie", "variable": "Age", "value": 30},
        {"Name": "Daniel", "variable": "Age", "value": 35},
        {"Name": "Albert", "variable": "Points", "value": 5},
        {"Name": "Bernard", "variable": "Points", "value": 8},
        {"Name": "Charlie", "variable": "Points", "value": 4},
        {"Name": "Daniel", "variable": "Points", "value": 6},
        {"Name": "Albert", "variable": "Under_25", "value": True},
        {"Name": "Bernard", "variable": "Under_25", "value": True},
        {"Name": "Charlie", "variable": "Under_25", "value": False},
        {"Name": "Daniel", "variable": "Under_25", "value": False},
    ]

    @mock.patch("sys.stdout", new_callable=io.StringIO)
    def assertStdout(self, func, expected_output, mock_stdout, msg=None):
        """
        Assert that function func print the expected output with argument arg

        :param func: a function
        :param expected_output: the expected output
        :param mock_stdout: passed automatically by mock.patch
        :param msg: message
        """
        func()
        self.assertEqual(mock_stdout.getvalue(), expected_output, msg=msg)

    def test_tuplist_table(self):
        # Test that the table still have tuplist method and stay a table.
        table1 = Table(self.default_data).vapply(lambda v: {**v, **{"a": 1}})
        self.assertIsInstance(table1, Table, msg="still table after vapply")
        table2 = Table(self.default_data).kapply(lambda k: k)
        self.assertIsInstance(table2, Table, msg="still table after kapply")
        table3 = Table(self.default_data).kvapply(lambda k, v: {**v, **{"n": k}})
        self.assertIsInstance(table3, Table, msg="still table after kvapply")
        table4 = Table(self.default_data).copy_shallow()
        self.assertIsInstance(table4, Table, msg="still table after copy_shallow")
        table5 = Table(self.default_data).copy_deep()
        self.assertIsInstance(table5, Table, msg="still table after copy_deep")
        table6 = Table(self.default_data).vfilter(lambda v: v["Name"] == "Albert")
        self.assertIsInstance(table6, Table, "still table after vfilter")

    def test_unique_error(self):
        def unique_error():
            return Table(self.default_data).unique()

        def unique2_error():
            return Table(self.default_data).unique2()

        self.assertRaises(NotImplementedError, unique_error)
        self.assertRaises(NotImplementedError, unique2_error)

    def test_take(self):
        result = Table(self.default_data).take(["Name", "Age"])
        expected = TupList(
            [("Albert", 20), ("Bernard", 25), ("Charlie", 30), ("Daniel", 35)]
        )
        self.assertIsInstance(result, TupList, msg="take create a TupList")
        self.assertEqual(result, expected, msg="take works as expected")

    def test_mutate_on_tuplist(self):
        msg = "mutate transform a list of tuple into a list of dict"
        result = Table([(1, 2), (3, 4), (5, 6)]).mutate(a=5)
        expected = [{0: 1, 1: 2, "a": 5}, {0: 3, 1: 4, "a": 5}, {0: 5, 1: 6, "a": 5}]
        self.assertEqual(result, expected, msg=msg)

    def test_mutate_constant(self):
        msg = "mutate with a constant for the new column."
        df = Table(self.default_data).mutate(const=5)
        expected = Table(
            [
                {"Name": "Albert", "Age": 20, "const": 5},
                {"Name": "Bernard", "Age": 25, "const": 5},
                {"Name": "Charlie", "Age": 30, "const": 5},
                {"Name": "Daniel", "Age": 35, "const": 5},
            ]
        )
        self.assertEqual(df, expected, msg=msg)

    def test_mutate_constant_len_1(self):
        msg = "mutate with a constant for the new column."
        df = Table([{"Name": "Albert", "Age": 20}]).mutate(const=5)
        expected = Table(
            [
                {"Name": "Albert", "Age": 20, "const": 5},
            ]
        )
        self.assertEqual(df, expected, msg=msg)

    def test_mutate_vect(self):
        msg = "mutate with a vector for the new column."
        points = [5, 8, 4, 6]
        df = Table(self.default_data).mutate(points=points)
        expected = Table(
            [
                {"Name": "Albert", "Age": 20, "points": 5},
                {"Name": "Bernard", "Age": 25, "points": 8},
                {"Name": "Charlie", "Age": 30, "points": 4},
                {"Name": "Daniel", "Age": 35, "points": 6},
            ]
        )
        self.assertEqual(df, expected, msg=msg)

    def test_mutate_vect_wrong_len(self):
        msg = "mutate with a vector of wrong length raise error"
        points = [5, 8, 4]

        def try_mutate():
            return Table(self.default_data).mutate(points=points)

        self.assertRaises(TypeError, try_mutate)

    def test_mutate_func(self):
        msg = "mutate with a function for the new column."
        df = Table(self.default_data).mutate(under_25=lambda v: v["Age"] <= 25)
        expected = Table(
            [
                {"Name": "Albert", "Age": 20, "under_25": True},
                {"Name": "Bernard", "Age": 25, "under_25": True},
                {"Name": "Charlie", "Age": 30, "under_25": False},
                {"Name": "Daniel", "Age": 35, "under_25": False},
            ]
        )
        self.assertEqual(df, expected, msg=msg)

    def test_mutate_exist(self):
        msg = "mutate with a function for an existing column."
        df = Table(self.default_data).mutate(Age=lambda v: v["Age"] * 2)
        expected = Table(
            [
                {"Name": "Albert", "Age": 40},
                {"Name": "Bernard", "Age": 50},
                {"Name": "Charlie", "Age": 60},
                {"Name": "Daniel", "Age": 70},
            ]
        )
        self.assertEqual(df, expected, msg=msg)

    def test_mutate_multiple(self):
        msg = "mutate multiple existing columns."
        df = Table(self.default_data).mutate(
            Male=True, Points=[5, 8, 4, 6], Under_25=lambda v: v["Age"] <= 25
        )
        expected = Table(
            [
                {
                    "Name": "Albert",
                    "Age": 20,
                    "Male": True,
                    "Points": 5,
                    "Under_25": True,
                },
                {
                    "Name": "Bernard",
                    "Age": 25,
                    "Male": True,
                    "Points": 8,
                    "Under_25": True,
                },
                {
                    "Name": "Charlie",
                    "Age": 30,
                    "Male": True,
                    "Points": 4,
                    "Under_25": False,
                },
                {
                    "Name": "Daniel",
                    "Age": 35,
                    "Male": True,
                    "Points": 6,
                    "Under_25": False,
                },
            ]
        )
        self.assertEqual(df, expected, msg=msg)

    def test_mutate_safe(self):
        msg = "mutate do not change the original table."
        original_table = Table(self.default_data).copy_deep()
        df = Table(self.default_data).mutate(Age=lambda v: v["Age"] * 2)
        expected = Table(
            [
                {"Name": "Albert", "Age": 40},
                {"Name": "Bernard", "Age": 50},
                {"Name": "Charlie", "Age": 60},
                {"Name": "Daniel", "Age": 70},
            ]
        )
        self.assertEqual(original_table, self.default_data, msg=msg)
        self.assertNotEqual(expected, self.default_data, msg=msg)

    def test_summarise(self):
        msg = "summarise with group_by"
        df = Table(self.default_data2).summarise(
            group_by="Under_25", Points=sum, default=None
        )
        expected = Table(
            [{"Points": 13, "Under_25": True}, {"Points": 10, "Under_25": False}]
        )
        self.assertEqual(df, expected, msg=msg)

    def test_summarise_group_by_none(self):
        msg = "summarise with group_by = None"
        df = Table(self.default_data2).summarise(
            group_by=None, Points=sum, default=None
        )
        expected = Table(
            [{"Points": 23}]
        )
        self.assertEqual(df, expected, msg=msg)

    def test_select(self):
        msg = "select 2 columns"
        df = Table(self.default_data2).select("Name", "Points")
        expected = Table(
            [
                {"Name": "Albert", "Points": 5},
                {"Name": "Bernard", "Points": 8},
                {"Name": "Charlie", "Points": 4},
                {"Name": "Daniel", "Points": 6},
            ]
        )
        self.assertEqual(df, expected, msg=msg)

    def test_select_error(self):
        msg = "unknown column raise error"

        def try_select():
            return Table(self.default_data2).select("unknown", "Points")

        self.assertRaises(ValueError, try_select)

<<<<<<< HEAD
=======

    def test_select_empty(self):
        msg = "select on empty table return empty table"
        df = Table().select("Name")
        self.assertEqual(df, Table())


>>>>>>> 9906a420
    def test_drop(self):
        msg = "drop 3 columns"
        df = Table(self.default_data2).drop("Under_25", "Points", "Male")
        expected = Table(
            [
                {"Name": "Albert", "Age": 20},
                {"Name": "Bernard", "Age": 25},
                {"Name": "Charlie", "Age": 30},
                {"Name": "Daniel", "Age": 35},
            ]
        )
        self.assertEqual(df, expected, msg=msg)

    def test_drop_empty_table(self):
        msg = "drop on empty table"
        df = Table().drop("Under_25", "Points", "Male")

        self.assertEqual(df, Table(), msg=msg)

    def test_rename(self):
        msg = "rename a column"
        col_names = Table(self.default_data2).rename(Points="Value").get_col_names()
        expected = ["Name", "Age", "Male", "Value", "Under_25"]
        self.assertEqual(col_names, expected, msg=msg)

    def test_join_jtype_left(self):
        msg = 'join with type="left"'
        df_id = Table(self.df_id)
        df = Table(self.default_data2).join(df_id, jtype="left").select("Name", "Id")
        expected = Table(
            [
                {"Name": "Albert", "Id": 1},
                {"Name": "Bernard", "Id": 2},
                {"Name": "Charlie", "Id": 3},
                {"Name": "Daniel", "Id": None},
            ]
        )
        self.assertEqual(df, expected, msg=msg)

    def test_join_wrong_jtype(self):
        msg = "wrong jtype creates an error"
        df_id = Table(self.df_id)

        def try_join():
            return  Table(self.default_data2).join(df_id, jtype="up")

        self.assertRaises(ValueError, try_join)

    def test_left_join(self):
        msg = "left join with other table"
        df_id = Table(self.df_id)
        df = Table(self.default_data2).left_join(df_id).select("Name", "Id")
        expected = Table(
            [
                {"Name": "Albert", "Id": 1},
                {"Name": "Bernard", "Id": 2},
                {"Name": "Charlie", "Id": 3},
                {"Name": "Daniel", "Id": None},
            ]
        )
        self.assertEqual(df, expected, msg=msg)

    def test_left_join_empty_table(self):
        msg = "left join with empty table"
        empty_table = Table()
        df1 = Table(self.default_data2).left_join(empty_table)
        expected1 = self.default_data2
        self.assertEqual(df1, expected1, msg=msg)
        df2 = Table(empty_table).left_join(self.default_data2)
        expected2 = self.default_data2
        self.assertEqual(df2, expected2, msg=msg)

    def test_left_join_wrong_by(self):
        msg = "error when left join with wrong by value"
        df_id = Table(self.df_id)

        def try_left_join():
            return Table(self.default_data2).left_join(df_id, by="Id")

        self.assertRaises(ValueError,try_left_join)

    def test_left_join2(self):
        msg = "left join with a repeated value"
        df_id = Table(self.df_id + [{"Name": "Albert", "Id": 5}])
        df = Table(self.default_data2).left_join(df_id).select("Name", "Id")
        expected = Table(
            [
                {"Name": "Albert", "Id": 1},
                {"Name": "Albert", "Id": 5},
                {"Name": "Bernard", "Id": 2},
                {"Name": "Charlie", "Id": 3},
                {"Name": "Daniel", "Id": None},
            ]
        )
        self.assertEqual(df, expected, msg=msg)

    def test_left_join_with_by_dict(self):
        msg = "left join with by as a dict"
        df_id = Table(self.df_id + [{"Name": "Albert", "Id": 5}]).rename(Name="N")
        df = (
            Table(self.default_data2)
            .left_join(df_id, by=dict(Name="N"))
            .select("Name", "Id")
        )
        expected = Table(
            [
                {"Name": "Albert", "Id": 1},
                {"Name": "Albert", "Id": 5},
                {"Name": "Bernard", "Id": 2},
                {"Name": "Charlie", "Id": 3},
                {"Name": "Daniel", "Id": None},
            ]
        )
        self.assertEqual(df, expected, msg=msg)

    def test_left_join_empty(self):
        msg = "left join with empty = 0"
        df_id = Table(self.df_id)
        df = Table(self.default_data2).left_join(df_id, empty=0).select("Name", "Id")
        expected = Table(
            [
                {"Name": "Albert", "Id": 1},
                {"Name": "Bernard", "Id": 2},
                {"Name": "Charlie", "Id": 3},
                {"Name": "Daniel", "Id": 0},
            ]
        )
        self.assertEqual(df, expected, msg=msg)

    def test_right_join(self):
        msg = "right join with toher table"
        df_id = Table(self.df_id)
        df = Table(self.default_data2).right_join(df_id).select("Name", "Id")
        expected = Table(
            [
                {"Name": "Albert", "Id": 1},
                {"Name": "Bernard", "Id": 2},
                {"Name": "Charlie", "Id": 3},
                {"Name": "Elisa", "Id": 4},
            ]
        )
        self.assertEqual(df, expected, msg=msg)

    def test_full_join(self):
        msg = "full join with other table"
        df_id = Table(self.df_id)
        df = Table(self.default_data2).full_join(df_id).select("Name", "Id")
        expected = Table(
            [
                {"Name": "Albert", "Id": 1},
                {"Name": "Bernard", "Id": 2},
                {"Name": "Charlie", "Id": 3},
                {"Name": "Daniel", "Id": None},
                {"Name": "Elisa", "Id": 4},
            ]
        )
        self.assertEqual(df, expected, msg=msg)

    def test_inner_join(self):
        msg = "inner join with other table"
        df_id = Table(self.df_id)
        df = Table(self.default_data2).inner_join(df_id).select("Name", "Id")
        expected = Table(
            [
                {"Name": "Albert", "Id": 1},
                {"Name": "Bernard", "Id": 2},
                {"Name": "Charlie", "Id": 3},
            ]
        )
        self.assertEqual(df, expected, msg=msg)

    def test_left_join_self(self):
        msg = "left join with itself to get all the combinations"
        df = Table(self.default_data).mutate(dummy=1)
        result = Table(df).left_join(df, by="dummy")
        self.assertEqual(len(result), len(df) ** 2, msg=msg)

    def test_right_join_self(self):
        msg = "right join with itself to get all the combinations"
        df = Table(self.default_data).mutate(dummy=1)
        result = Table(df).right_join(df, by="dummy")
        self.assertEqual(len(result), len(df) ** 2, msg=msg)

    def test_inner_join_self(self):
        msg = "inner join with itself to get all the combinations"
        df = Table(self.default_data).mutate(dummy=1)
        result = Table(df).inner_join(df, by="dummy")
        self.assertEqual(len(result), len(df) ** 2, msg=msg)

    def test_full_join_self(self):
        msg = "full join with itself to get all the combinations"
        df = Table(self.default_data).mutate(dummy=1)
        result = Table(df).full_join(df, by="dummy")
        self.assertEqual(len(result), len(df) ** 2, msg=msg)

    def test_auto_join(self):
        msg = "auto join to get all the combinations"
        df = Table(self.default_data)
        result = df.auto_join().order_by("Name_2")
        self.assertEqual(len(result), len(df) ** 2)
        expected = Table(
            [
                {"Name": "Albert", "Age": 20, "Name_2": "Albert", "Age_2": 20},
                {"Name": "Bernard", "Age": 25, "Name_2": "Albert", "Age_2": 20},
                {"Name": "Charlie", "Age": 30, "Name_2": "Albert", "Age_2": 20},
                {"Name": "Daniel", "Age": 35, "Name_2": "Albert", "Age_2": 20},
                {"Name": "Albert", "Age": 20, "Name_2": "Bernard", "Age_2": 25},
                {"Name": "Bernard", "Age": 25, "Name_2": "Bernard", "Age_2": 25},
                {"Name": "Charlie", "Age": 30, "Name_2": "Bernard", "Age_2": 25},
                {"Name": "Daniel", "Age": 35, "Name_2": "Bernard", "Age_2": 25},
                {"Name": "Albert", "Age": 20, "Name_2": "Charlie", "Age_2": 30},
                {"Name": "Bernard", "Age": 25, "Name_2": "Charlie", "Age_2": 30},
                {"Name": "Charlie", "Age": 30, "Name_2": "Charlie", "Age_2": 30},
                {"Name": "Daniel", "Age": 35, "Name_2": "Charlie", "Age_2": 30},
                {"Name": "Albert", "Age": 20, "Name_2": "Daniel", "Age_2": 35},
                {"Name": "Bernard", "Age": 25, "Name_2": "Daniel", "Age_2": 35},
                {"Name": "Charlie", "Age": 30, "Name_2": "Daniel", "Age_2": 35},
                {"Name": "Daniel", "Age": 35, "Name_2": "Daniel", "Age_2": 35},
            ]
        )
        self.assertEqual(result, expected, msg=msg)

    def test_filter(self):
        msg = "filter a table"
        table = Table(self.default_data).filter(lambda v: v["Age"] == 20)
        expected = [
            {
                "Name": "Albert",
                "Age": 20,
            }
        ]
        self.assertEqual(table, expected, msg=msg)

    def test_filter_empty(self):
        msg = "filter an empty table"
<<<<<<< HEAD
        table = Table().filter(lambda v: v["Age"] == 20)
        expected = Table()
        self.assertEqual(table, expected, msg=msg)
=======
        df = Table().filter(lambda v: v["Age"] == 20)
        expected = Table()
        self.assertEqual(df, expected, msg=msg)
>>>>>>> 9906a420

    def test_get_col_names(self):
        msg = "get column names with get_col_names"
        result = Table(self.default_data).get_col_names()
        expected = ["Name", "Age"]
        self.assertEqual(result, expected, msg=msg)

    def test_to_columns(self):
        msg = "pivot to a column dict"
        df = Table(self.default_data2).to_columns()
        expected = {
            "Name": ["Albert", "Bernard", "Charlie", "Daniel"],
            "Age": [20, 25, 30, 35],
            "Male": [True, True, True, True],
            "Points": [5, 8, 4, 6],
            "Under_25": [True, True, False, False],
        }
        self.assertEqual(df, expected, msg=msg)

    def test_from_columns(self):
        msg = "create a table from a column dict"
        columns = {
            "Name": ["Albert", "Bernard", "Charlie", "Daniel"],
            "Age": [20, 25, 30, 35],
            "Male": [True, True, True, True],
            "Points": [5, 8, 4, 6],
            "Under_25": [True, True, False, False],
        }
        df = Table.from_columns(columns)
        expected = Table(self.default_data2)
        self.assertEqual(df, expected, msg=msg)

    def test_get_index(self):
        msg = " get row index for a condition"
        result = Table(self.default_data).get_index(lambda v: v["Age"] <= 25)
        expected = [0, 1]
        self.assertEqual(result, expected, msg=msg)

    def test_get_index_empty(self):
        msg = "get_index return empty list when condition is not met"
        result = Table(self.default_data).get_index(lambda v: v["Age"] == 24)
        expected = []
        self.assertEqual(result, expected, msg=msg)

    def test_replace(self):
        msg = "replace a value"
        result = Table(self.default_data).replace(replacement="20", to_replace=20)
        expected = [
            {"Name": "Albert", "Age": "20"},
            {"Name": "Bernard", "Age": 25},
            {"Name": "Charlie", "Age": 30},
            {"Name": "Daniel", "Age": 35},
        ]
        self.assertEqual(result, expected, msg=msg)

    def test_replace_empty(self):
        msg = "replace missing values with 0 with replace_empty"
        table = Table(self.default_data) + [{"Name": "Elisa"}]
        result = table.replace_empty(0)
        expected = [
            {"Name": "Albert", "Age": 20},
            {"Name": "Bernard", "Age": 25},
            {"Name": "Charlie", "Age": 30},
            {"Name": "Daniel", "Age": 35},
            {"Name": "Elisa", "Age": 0},
        ]
        self.assertEqual(result, expected, msg=msg)

    def test_replace_empty_dict(self):
        msg = "replace missing values on selected columns with replace_empty"
        table = Table(self.default_data) + [{}]
        result = table.replace_empty({"Name": "Elisa"})
        expected = [
            {"Name": "Albert", "Age": 20},
            {"Name": "Bernard", "Age": 25},
            {"Name": "Charlie", "Age": 30},
            {"Name": "Daniel", "Age": 35},
            {"Name": "Elisa"},
        ]
        self.assertEqual(result, expected, msg=msg)

    def test_replace_empty_dict2(self):
        msg = "replace missing values on selected columns with replace_empty"
        table = Table(self.default_data) + [{}]
        result = table.replace_empty({"Name": "Elisa", "Age":5})
        expected = [
            {"Name": "Albert", "Age": 20},
            {"Name": "Bernard", "Age": 25},
            {"Name": "Charlie", "Age": 30},
            {"Name": "Daniel", "Age": 35},
            {"Name": "Elisa", "Age": 5},
        ]
        self.assertEqual(result, expected, msg=msg)

    def test_replace_empty_dict3(self):
        msg = "replace missing values on selected columns with replace_empty"
        table = Table(self.default_data) + [{"Name":None, "Age":None}]
        result = table.replace_empty({"Name": "Elisa"})
        expected = [
            {"Name": "Albert", "Age": 20},
            {"Name": "Bernard", "Age": 25},
            {"Name": "Charlie", "Age": 30},
            {"Name": "Daniel", "Age": 35},
            {"Name": "Elisa", "Age": None},
        ]
        self.assertEqual(result, expected, msg=msg)

    def test_replace_nan(self):
        msg = "replace nan with 0 with repalce_nan"
        table = Table(self.default_data) + [{"Name": "Elisa", "Age": np.nan}]
        result = table.replace_nan(0)
        expected = [
            {"Name": "Albert", "Age": 20},
            {"Name": "Bernard", "Age": 25},
            {"Name": "Charlie", "Age": 30},
            {"Name": "Daniel", "Age": 35},
            {"Name": "Elisa", "Age": 0},
        ]
        self.assertEqual(result, expected, msg=msg)

    def test_pivot_longer(self):
        msg = "pivot to a long df"
        df = Table(self.default_data2).pivot_longer(
            cols=["Male", "Age", "Points", "Under_25"]
        )
        expected = Table(self.long_df)
        self.assertEqual(df, expected, msg=msg)

    def test_pivot_wider(self):
        msg = "pivot to a wide df"
        df = Table(self.long_df).pivot_wider(names_from="variable", value_from="value")
        expected = Table(self.default_data2)
        self.assertEqual(df, expected)

    def test_drop_empty(self):
        msg = "drop rows with missing and None values with drop_empty"
        result = Table(self.default_data).mutate(Age=[20, 25, None, 35]).drop_empty()
        expected = [
            {"Name": "Albert", "Age": 20},
            {"Name": "Bernard", "Age": 25},
            {"Name": "Daniel", "Age": 35},
        ]
        self.assertEqual(result, expected, msg=msg)

    def test_group_mutate(self):
        msg = "use group mutate to add columns"
        df = Table(self.default_data2).group_mutate(
            group_by="Under_25",
            group_mean_age=lambda v: mean(v["Age"]),
            group_points=lambda v: sum(v["Points"]),
            n_group=lambda v: row_number(v["Under_25"]),
        )
        expected = [
            {
                "Name": "Albert",
                "Age": 20,
                "Male": True,
                "Points": 5,
                "Under_25": True,
                "group_mean_age": 22.5,
                "group_points": 13,
                "n_group": 0,
            },
            {
                "Name": "Bernard",
                "Age": 25,
                "Male": True,
                "Points": 8,
                "Under_25": True,
                "group_mean_age": 22.5,
                "group_points": 13,
                "n_group": 1,
            },
            {
                "Name": "Charlie",
                "Age": 30,
                "Male": True,
                "Points": 4,
                "Under_25": False,
                "group_mean_age": 32.5,
                "group_points": 10,
                "n_group": 0,
            },
            {
                "Name": "Daniel",
                "Age": 35,
                "Male": True,
                "Points": 6,
                "Under_25": False,
                "group_mean_age": 32.5,
                "group_points": 10,
                "n_group": 1,
            },
        ]
        self.assertEqual(df, expected, msg=msg)

    def test_drop_empty1(self):
        msg = "drop_empty only drop rows if there are empty or None values"
        df = Table(
            self.default_data2 + [{"Name": "Elisa", "Age": 15, "Points": None}]
        ).drop_empty(["Name"])
        expected = Table(
            [
                {
                    "Name": "Albert",
                    "Age": 20,
                    "Male": True,
                    "Points": 5,
                    "Under_25": True,
                },
                {
                    "Name": "Bernard",
                    "Age": 25,
                    "Male": True,
                    "Points": 8,
                    "Under_25": True,
                },
                {
                    "Name": "Charlie",
                    "Age": 30,
                    "Male": True,
                    "Points": 4,
                    "Under_25": False,
                },
                {
                    "Name": "Daniel",
                    "Age": 35,
                    "Male": True,
                    "Points": 6,
                    "Under_25": False,
                },
                {
                    "Name": "Elisa",
                    "Age": 15,
                    "Male": None,
                    "Points": None,
                    "Under_25": None,
                },
            ]
        )
        self.assertEqual(df, expected, msg=msg)

    def test_drop_empty2(self):
        msg = "drop_empty drop rows with None values"
        df = Table(
            self.default_data2 + [{"Name": "Elisa", "Age": 15, "Points": None}]
        ).drop_empty(["Points"])
        expected = Table(
            [
                {
                    "Name": "Albert",
                    "Age": 20,
                    "Male": True,
                    "Points": 5,
                    "Under_25": True,
                },
                {
                    "Name": "Bernard",
                    "Age": 25,
                    "Male": True,
                    "Points": 8,
                    "Under_25": True,
                },
                {
                    "Name": "Charlie",
                    "Age": 30,
                    "Male": True,
                    "Points": 4,
                    "Under_25": False,
                },
                {
                    "Name": "Daniel",
                    "Age": 35,
                    "Male": True,
                    "Points": 6,
                    "Under_25": False,
                },
            ]
        )
        self.assertEqual(df, expected, msg=msg)

    def test_drop_empty3(self):
        msg = "drop_empty drop rows with missing values"
        df = Table(
            self.default_data2 + [{"Name": "Elisa", "Age": 15, "Points": None}]
        ).drop_empty(["Under_25"])
        expected = Table(
            [
                {
                    "Name": "Albert",
                    "Age": 20,
                    "Male": True,
                    "Points": 5,
                    "Under_25": True,
                },
                {
                    "Name": "Bernard",
                    "Age": 25,
                    "Male": True,
                    "Points": 8,
                    "Under_25": True,
                },
                {
                    "Name": "Charlie",
                    "Age": 30,
                    "Male": True,
                    "Points": 4,
                    "Under_25": False,
                },
                {
                    "Name": "Daniel",
                    "Age": 35,
                    "Male": True,
                    "Points": 6,
                    "Under_25": False,
                },
            ]
        )
        self.assertEqual(df, expected, msg=msg)

    def test_lag_col(self):
        msg = "lag_col creates a lag column"
        df = Table(self.default_data2).select("Name", "Points").lag_col("Points")
        expected = [
            {"Name": "Albert", "Points": 5, "lag_Points_1": None},
            {"Name": "Bernard", "Points": 8, "lag_Points_1": 5},
            {"Name": "Charlie", "Points": 4, "lag_Points_1": 8},
            {"Name": "Daniel", "Points": 6, "lag_Points_1": 4},
        ]
        self.assertEqual(df, expected, msg=msg)

    def test_lag_col_reverse(self):
        msg = "lag_col with i=-1 creates a lead column"
        df = Table(self.default_data2).select("Name", "Points").lag_col("Points", i=-1)
        expected = [
            {"Name": "Albert", "Points": 5, "lead_Points_1": 8},
            {"Name": "Bernard", "Points": 8, "lead_Points_1": 4},
            {"Name": "Charlie", "Points": 4, "lead_Points_1": 6},
            {"Name": "Daniel", "Points": 6, "lead_Points_1": None},
        ]
        self.assertEqual(df, expected, msg=msg)

    def test_distinct(self):
        msg = "distinct only keep the first rows with repeated values"
        df = Table(self.default_data2).distinct("Under_25")
        expected = [
            {"Name": "Albert", "Age": 20, "Male": True, "Points": 5, "Under_25": True},
            {
                "Name": "Charlie",
                "Age": 30,
                "Male": True,
                "Points": 4,
                "Under_25": False,
            },
        ]
        self.assertEqual(df, expected, msg=msg)

    def test_order_by(self):
        msg = "order_by in ascending order (default)"
        df = Table(self.default_data2).select("Name", "Points").order_by("Points")
        expected = [
            {"Name": "Charlie", "Points": 4},
            {"Name": "Albert", "Points": 5},
            {"Name": "Daniel", "Points": 6},
            {"Name": "Bernard", "Points": 8},
        ]
        self.assertEqual(df, expected, msg=msg)

    def test_oder_by_reverse(self):
        msg = "order_by in descending order"
        df = (
            Table(self.default_data2)
            .select("Name", "Points")
            .order_by("Points", reverse=True)
        )
        expected = [
            {"Name": "Bernard", "Points": 8},
            {"Name": "Daniel", "Points": 6},
            {"Name": "Albert", "Points": 5},
            {"Name": "Charlie", "Points": 4},
        ]
        self.assertEqual(df, expected, msg=msg)

    def test_order_by2(self):
        msg = "order_by with two columns"
        df = (
            Table(self.default_data2)
            .select("Name", "Points", "Under_25")
            .order_by(["Under_25", "Points"])
        )
        expected = [
            {"Name": "Charlie", "Points": 4, "Under_25": False},
            {"Name": "Daniel", "Points": 6, "Under_25": False},
            {"Name": "Albert", "Points": 5, "Under_25": True},
            {"Name": "Bernard", "Points": 8, "Under_25": True},
        ]
        self.assertEqual(df, expected, msg=msg)

    def test_drop_nested(self):
        msg = "drop nested columns"
        table = Table(self.default_data).mutate(
            nest=[[dict(a=1)], [dict(a=2)], [dict(a=3)], [dict(a=4)]]
        )
        result = table.drop_nested()
        expected = [
            {"Name": "Albert", "Age": 20},
            {"Name": "Bernard", "Age": 25},
            {"Name": "Charlie", "Age": 30},
            {"Name": "Daniel", "Age": 35},
        ]
        self.assertEqual(result, expected, msg=msg)

    def test_empty_table(self):

        self.assertEqual(Table([]), [], msg="create empty table with empty list")
        self.assertEqual(Table(None), [], msg="create empty table with None")
        self.assertEqual(Table(), [], msg="create empty table with no arg")

    def test_check_empty(self):
        msg = "check on empty table"
        self.assertEqual(Table([], check=True), [], msg=msg)
        self.assertEqual(Table(None, check=True), [], msg=msg)
        self.assertEqual(Table(check=True), [], msg=msg)

    def test_check_error(self):
        # test errors if check = True and bad data.
        self.assertRaises(
            TypeError, Table, data=[1, 2, 3], check=True, msg="check detect int list"
        )
        self.assertRaises(
            TypeError, Table, data=[(1, 2)], check=True, msg="check detect tuple list"
        )
        self.assertRaises(
            TypeError, Table, data=["hello"], check=True, msg="check detect string"
        )
        self.assertRaises(TypeError, Table, data=1, check=True, msg="check detect int")
        self.assertRaises(
            TypeError, Table, data=dict(test=True), check=True, msg="check detect dict"
        )

    def test_use_empty_table(self):
        msg = "empty tables can be used without error"
        table = Table().mutate(c=lambda v: v["a"] + v["b"]).summarise("a").sum_all("b")
        self.assertEqual(table.len(), 0, msg=msg)
        self.assertEqual(table.get_col_names(), [], msg="empty table has no col names")

    def test_add_row(self):
        msg = "add a row with add_row"
        table = Table(self.default_data)
        table2 = table.add_row(Name="new")

        expected = [
            {"Name": "Albert", "Age": 20},
            {"Name": "Bernard", "Age": 25},
            {"Name": "Charlie", "Age": 30},
            {"Name": "Daniel", "Age": 35},
            {"Name": "new", "Age": None},
        ]
        self.assertEqual(table2, expected, msg=msg)

    def test_add_row_empty(self):
        msg = "add an empty row with add_row"
        table = Table(self.default_data)
        table2 = table.add_row()

        expected = [
            {"Name": "Albert", "Age": 20},
            {"Name": "Bernard", "Age": 25},
            {"Name": "Charlie", "Age": 30},
            {"Name": "Daniel", "Age": 35},
            {"Name": None, "Age": None},
        ]
        self.assertEqual(table2, expected, msg=msg)

    def test_sorted_exception(self):
        msg = "sorted raise error"
        table = Table(self.default_data)

        def sort_table():
            return table.sorted()

        self.assertRaises(NotImplementedError, sort_table)

    def test_peek(self):
        msg = "peek create a nice print"
        table = Table(self.default_data)

        def try_peek():
            return table.peek(1, "test_peek")

        expected = (
            "test_peek: Table (4 rows, , 2 columns):\n"
            "0 {'Name': 'Albert', 'Age': 20}\n"
            "...\n"
            "1 {'Name': 'Bernard', 'Age': 25}\n"
            "...\n"
            "3 {'Name': 'Daniel', 'Age': 35}\n\n"
        )
        self.assertStdout(try_peek, expected, msg=msg)

    def test_peek_high_n(self):
        msg = "if n is higher than len/3, print the entire table"
        table = Table(self.default_data)

        def try_peek():
            return table.peek(3)

        expected =(
        "Table (4 rows, 2 columns):\n"
        "0 {'Name': 'Albert', 'Age': 20}\n"
        "1 {'Name': 'Bernard', 'Age': 25}\n"
        "2 {'Name': 'Charlie', 'Age': 30}\n"
        "3 {'Name': 'Daniel', 'Age': 35}\n\n"
        )
        self.assertStdout(try_peek, expected, msg=msg)

    def test_peek_empty(self):
        msg = "peek on empty table"
        table = Table()

        def try_peek():
            return table.peek(3)

        expected ="Empty table\n"
        self.assertStdout(try_peek, expected, msg=msg)

    def test_print(self):
        msg = "print a table"
        table = Table(self.default_data)

        def try_print():
            print(table)

        expected = (
            "Table (4 rows, 2 columns):\n"
            "0 {'Name': 'Albert', 'Age': 20}\n"
            "1 {'Name': 'Bernard', 'Age': 25}\n"
            "2 {'Name': 'Charlie', 'Age': 30}\n"
            "3 {'Name': 'Daniel', 'Age': 35}\n\n"
        )
        self.assertStdout(try_print, expected, msg=msg)

    def test_print_list(self):
        msg = "print a table"
        table = Table([1,2,3])

        def try_print():
            print(table)

        expected = "[1, 2, 3]\n"
        self.assertStdout(try_print, expected, msg=msg)

    def test_show_row(self):
        msg="show row show one row if n2=None"
        table = Table(self.default_data)
        result=table.show_rows(1)
        expected="1 {'Name': 'Bernard', 'Age': 25}\n"
        self.assertEqual(result, expected, msg)

    def test_head(self):
        msg = "head(2) return the two first rows"
        table = Table(self.default_data)
        result = table.head(2)
        expected = [{"Name": "Albert", "Age": 20}, {"Name": "Bernard", "Age": 25}]
        self.assertEqual(result, expected, msg=msg)
        msg2="head return the entire table if n > len(table)"
        self.assertEqual(table.head(100), table, msg=msg2)

    def test_group_by(self):
        msg = "group_by create a dict of lists"
        result = Table(self.default_data2).group_by("Under_25")
        expected = {
            True: [
                {
                    "Name": "Albert",
                    "Age": 20,
                    "Male": True,
                    "Points": 5,
                    "Under_25": True,
                },
                {
                    "Name": "Bernard",
                    "Age": 25,
                    "Male": True,
                    "Points": 8,
                    "Under_25": True,
                },
            ],
            False: [
                {
                    "Name": "Charlie",
                    "Age": 30,
                    "Male": True,
                    "Points": 4,
                    "Under_25": False,
                },
                {
                    "Name": "Daniel",
                    "Age": 35,
                    "Male": True,
                    "Points": 6,
                    "Under_25": False,
                },
            ],
        }
        self.assertEqual(result, expected, msg=msg)

    def test_sum_all(self):
        msg = "sum_all sum every columns"
        result = Table(self.default_data2).drop("Name").sum_all("Under_25")
        expected = [
            {"Age": 45, "Male": 2, "Points": 13, "Under_25": True},
            {"Age": 65, "Male": 2, "Points": 10, "Under_25": False},
        ]
        self.assertEqual(result, expected, msg=msg)

    def test_sum_all_no_group(self):
        msg = "sum_all sum every columns"
        result = Table(self.default_data2).drop("Name").sum_all(None)
        expected = [
            {"Age": 110, "Male": 4, "Points": 23, "Under_25": 2},
        ]
        self.assertEqual(result, expected, msg=msg)

    def test_to_set2(self):
        msg1 = "to_set2 on one column creates a list of values"
        result1 = Table(self.default_data2).to_set2("Points")
        expected1 = [8, 4, 5, 6]
        msg2 = "to_set2 on 2 columns creates a list of tuples"
        result2 = Table(self.default_data2).to_set2(["Age", "Points"])
        expected2 = [(20, 5), (30, 4), (25, 8), (35, 6)]
        self.assertEqual(result1, expected1, msg=msg1)
        self.assertEqual(result2, expected2, msg=msg2)

    def test_to_param(self):
        msg1 = "to_param creates a dict"
        result1 = Table(self.default_data2).to_param("Name", "Points")
        expected1 = {"Albert": 5, "Bernard": 8, "Charlie": 4, "Daniel": 6}
        msg2 = "to_param with two keys creates a dict with a tuple as key"
        result2 = Table(self.default_data2).to_param(
            ["Male", "Under_25"], "Name", is_list=True
        )
        expected2 = {
            (True, True): ["Albert", "Bernard"],
            (True, False): ["Charlie", "Daniel"],
        }

        def to_param_error():
            return Table(self.default_data2).to_param(
                ["Male", "Under_25"], "Name", is_list=False
            )

        self.assertEqual(result1, expected1, msg=msg1)
        self.assertEqual(result2, expected2, msg=msg2)
        self.assertRaises(ValueError, to_param_error)

    def test_to_param_empty(self):
        msg = "to_param on empty table return empty dict"
        self.assertEqual(Table().to_param("Name", "Points"), SuperDict(), msg=msg)

    def test_is_unique_true(self):
        msg = "is_unique returns True if all values of the column are unique"
        result = Table(self.default_data2).is_unique("Name")
        self.assertTrue(result, msg=msg)

    def test_is_unique_false(self):
        msg = "is_unique returns False if some values of the column are repeated"
        result = Table(self.default_data2).is_unique("Under_25")
        self.assertFalse(result, msg=msg)

    def test_format_dataset(self):
        msg = "format_dataset return a dict of Table"
        data = dict(t1=self.default_data, t2=self.default_data2, p1=dict(a=3, b=5))
        result = Table.format_dataset(data)
        self.assertIsInstance(result, dict, msg=msg)
        self.assertIsInstance(result["t1"], Table, msg=msg)
        self.assertIsInstance(result["t2"], Table, msg=msg)
        self.assertIsInstance(
            result["p1"], dict, msg="format_dataset keeps dict as dict"
        )

    def test_from_pandas(self):
        msg = "from_pandas create a Table from a pandas df"
        df = pd.DataFrame.from_records(self.default_data2)
        result = Table.from_pandas(df)
        self.assertEqual(result, self.default_data2, msg=msg)
        self.assertIsInstance(result, Table)

    def test_to_pandas(self):
        msg = "to_pandas create a pandas df"
        table = Table(self.default_data2)
        result = table.to_pandas()
        expected = pd.DataFrame.from_records(self.default_data2)
        pd.testing.assert_frame_equal(result, expected)

    def test_to_from_json(self):
        msg = "to_json and from_json allow to write and load json files into a Table"
        path = normalize_path("./data/table_to_json.json")
        table = Table(self.default_data2)
        table.to_json(path)
        table2 = Table.from_json(path)
        self.assertEqual(table, table2, msg=msg)
        os.remove(path)

    def test_to_from_pk(self):
        msg = "pk_save and pk_load allow to write and load pickle files into a Table"
        path = normalize_path("./data/table_to_pk.pickle")
        table = Table(self.default_data2)
        table.pk_save(path)
        table2 = Table.pk_load(path)
        self.assertEqual(table, table2, msg=msg)
        os.remove(path)

    def test_dataset_from_json(self):
        msg = "dataset_from_json creates a dict of Tables from a json file"
        path = normalize_path("./data/json_dataset.json")
        result = Table.dataset_from_json(path)
        expected = dict(t1=Table(self.default_data), t2=Table(self.default_data2))
        self.assertEqual(result, expected, msg=msg)

    def test_apply(self):
        msg = "apply a function to a table"
        result = Table(self.default_data2).apply(len)
        expected=len(Table(self.default_data2))
        self.assertEqual(result, expected, msg=msg)<|MERGE_RESOLUTION|>--- conflicted
+++ resolved
@@ -270,16 +270,12 @@
 
         self.assertRaises(ValueError, try_select)
 
-<<<<<<< HEAD
-=======
-
     def test_select_empty(self):
         msg = "select on empty table return empty table"
         df = Table().select("Name")
         self.assertEqual(df, Table())
 
 
->>>>>>> 9906a420
     def test_drop(self):
         msg = "drop 3 columns"
         df = Table(self.default_data2).drop("Under_25", "Points", "Male")
@@ -515,15 +511,9 @@
 
     def test_filter_empty(self):
         msg = "filter an empty table"
-<<<<<<< HEAD
-        table = Table().filter(lambda v: v["Age"] == 20)
-        expected = Table()
-        self.assertEqual(table, expected, msg=msg)
-=======
         df = Table().filter(lambda v: v["Age"] == 20)
         expected = Table()
         self.assertEqual(df, expected, msg=msg)
->>>>>>> 9906a420
 
     def test_get_col_names(self):
         msg = "get column names with get_col_names"
