--- conflicted
+++ resolved
@@ -12,8 +12,8 @@
 
 def list_files_directory(directory: str, extensions: list = None):
     """
-    The list_files_directory evaluator returns a list of files in the directory specified by the user.
-    The evaluator takes two arguments:
+    The list_files_directory function returns a list of files in the directory specified by the user.
+    The function takes two arguments:
         1) The directory to search for files in (str).
         2) A list of file extensions to filter by (list). If no extensions are provided, all files will be returned.
 
@@ -33,7 +33,7 @@
 
 def check_extension(path: str, extension: str):
     """
-    The check_extension evaluator checks if a file has the specified extension.
+    The check_extension function checks if a file has the specified extension.
 
     :param path: Specify the path of the file to be checked
     :param extension: Specify the extension to check against
@@ -45,7 +45,7 @@
 
 def is_excel_file(path: str):
     """
-    The is_excel_file evaluator checks if a file is an Excel file.
+    The is_excel_file function checks if a file is an Excel file.
 
     :param path: Specify the path of the file to be checked
     :return: A boolean
@@ -60,7 +60,7 @@
 
 def is_json_file(path: str):
     """
-    The is_json_file evaluator checks if a file is a JSON file.
+    The is_json_file function checks if a file is a JSON file.
 
     :param path: Specify the path of the file to be checked
     :return: A boolean
@@ -71,7 +71,7 @@
 
 def load_json(path: str, **kwargs):
     """
-    The load_json evaluator loads a json file from the specified path and returns it as a dictionary.
+    The load_json function loads a json file from the specified path and returns it as a dictionary.
 
     :param path: Specify the path of the file to be loaded
     :return: A dictionary
@@ -83,9 +83,9 @@
 
 def write_json(data: Union[dict, list], path):
     """
-    The write_json evaluator writes a dictionary or list to a JSON file.
-
-    :param data: allow the evaluator to accept both a dictionary and list object
+    The write_json function writes a dictionary or list to a JSON file.
+
+    :param data: allow the function to accept both a dictionary and list object
     :param path: Specify the path of the file that you want to write to
     :return: None
     :doc-author: baobab soluciones
@@ -97,7 +97,7 @@
 
 def load_excel_sheet(path: str, sheet: str, **kwargs):
     """
-    The load_excel_sheet evaluator loads a sheet from an Excel file and returns it as a DataFrame.
+    The load_excel_sheet function loads a sheet from an Excel file and returns it as a DataFrame.
 
     :param path: Specify the path of the file to be loaded
     :param sheet: Specify the name of the sheet to be loaded
@@ -108,7 +108,7 @@
     try:
         import pandas as pd
     except ImportError as e:
-        raise NotImplementedError("evaluator not yet implemented without pandas")
+        raise NotImplementedError("function not yet implemented without pandas")
 
     if not is_excel_file(path):
         raise FileNotFoundError(
@@ -127,7 +127,7 @@
     **kwargs,
 ):
     """
-    The load_excel evaluator loads an Excel file and returns it as a dictionary of DataFrames.
+    The load_excel function loads an Excel file and returns it as a dictionary of DataFrames.
 
     :param path: Specify the path of the file to be loaded.
     :param dtype: pandas parameter dtype. Data type for data or columns. E.g. {‘a’: np.float64, ‘b’: np.int32}.
@@ -159,7 +159,7 @@
 
 def write_excel(path, data):
     """
-    The write_excel evaluator writes a dictionary of DataFrames to an Excel file.
+    The write_excel function writes a dictionary of DataFrames to an Excel file.
 
     :param path: Specify the path of the file that you want to write to
     :param data: Specify the dictionary to be written
@@ -190,35 +190,9 @@
             adjust_excel_col_width(writer, df, sheet_name)
 
 
-<<<<<<< HEAD
-def write_df_to_excel(path, data, **kwargs):
-    """
-    The write_df_to_excel evaluator writes a DataFrame to an Excel file.
-
-    :param path: Specify the path of the file that you want to write to
-    :param data: Specify the DataFrame to be written
-    :return: None
-    :doc-author: baobab soluciones
-    """
-    try:
-        import pandas as pd
-    except ImportError as e:
-        raise NotImplementedError("evaluator not yet implemented without pandas")
-
-    if not is_excel_file(path):
-        raise FileNotFoundError(
-            f"File {path} is not an Excel file (.xlsx, .xls, .xlsm)."
-        )
-
-    with pd.ExcelWriter(path) as writer:
-        data.to_excel(writer, **kwargs, index=False)
-
-
-=======
->>>>>>> 09c38fb3
 def load_csv(path, **kwargs):
     """
-    The load_csv evaluator loads a CSV file and returns it as a DataFrame.
+    The load_csv function loads a CSV file and returns it as a DataFrame.
 
     :param path: Specify the path of the file to be loaded
     :return: A DataFrame
@@ -265,7 +239,7 @@
 
 def write_csv(path, data, **kwargs):
     """
-    The write_csv evaluator writes a DataFrame to a CSV file.
+    The write_csv function writes a DataFrame to a CSV file.
 
     :param path: Specify the path of the file that you want to write to
     :param data: Specify the DataFrame to be written
@@ -313,24 +287,6 @@
         writer.writerows(data)
 
 
-<<<<<<< HEAD
-def write_df_to_csv(path, data, **kwargs):
-    """
-    The write_csv evaluator writes a DataFrame to a CSV file.
-
-    :param path: Specify the path of the file that you want to write to
-    :param data: Specify the DataFrame to be written
-    :return: None
-    :doc-author: baobab soluciones
-    """
-    if not check_extension(path, ".csv"):
-        raise FileNotFoundError(f"File {path} is not a CSV file (.csv).")
-
-    data.to_csv(path, **kwargs, index=False)
-
-
-=======
->>>>>>> 09c38fb3
 def adjust_excel_col_width(writer, df, table_name: str, min_len: int = 7):
     """
     Adjusts the width of the column on the Excel file
@@ -349,7 +305,7 @@
 
 def load_excel_light(path, sheets=None):
     """
-    The load_excel evaluator loads an Excel file and returns it as a dictionary of DataFrames.
+    The load_excel function loads an Excel file and returns it as a dictionary of DataFrames.
     It doesn't use pandas.
 
     :param path: Specify the path of the file to be loaded.
@@ -382,7 +338,7 @@
 
 def write_excel_light(path, data):
     """
-    The write_excel evaluator writes a dictionary of DataFrames to an Excel file.
+    The write_excel function writes a dictionary of DataFrames to an Excel file.
 
     :param path: Specify the path of the file that you want to write to
     :param data: Specify the dictionary to be written
