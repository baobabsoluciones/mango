import json
import warnings
import csv
from os import listdir
from typing import Union, Literal

import openpyxl as xl
from openpyxl.worksheet.dimensions import ColumnDimension, DimensionHolder
from pytups import TupList
from openpyxl.utils import get_column_letter


def list_files_directory(directory: str, extensions: list = None):
    """
    The list_files_directory function returns a list of files in the directory specified by the user.
    The function takes two arguments:
        1) The directory to search for files in (str).
        2) A list of file extensions to filter by (list). If no extensions are provided, all files will be returned.

    :param str directory: Specify the directory that you want to list files from
    :param list extensions: Specify the file extensions that should be included
    :return: A list of all filtered files in a directory
    :raises WindowsError: if the directory doesn't exist
    """
    if extensions is None:
        extensions = ["."]
    return [
        rf"{directory}\{f}"
        for f in listdir(rf"{directory}")
        if any([f.__contains__(f"{ext}") for ext in extensions])
    ]


def check_extension(path: str, extension: str):
    """
    The check_extension function checks if a file has the specified extension.

    :param path: Specify the path of the file to be checked
    :param extension: Specify the extension to check against
    :return: A boolean
    :doc-author: baobab soluciones
    """
    return path.endswith(extension)


def is_excel_file(path: str):
    """
    The is_excel_file function checks if a file is an Excel file.

    :param path: Specify the path of the file to be checked
    :return: A boolean
    :doc-author: baobab soluciones
    """
    return (
        check_extension(path, ".xlsx")
        or check_extension(path, ".xls")
        or check_extension(path, ".xlsm")
    )


def is_json_file(path: str):
    """
    The is_json_file function checks if a file is a JSON file.

    :param path: Specify the path of the file to be checked
    :return: A boolean
    :doc-author: baobab soluciones
    """
    return check_extension(path, ".json")


def load_json(path: str, **kwargs):
    """
    The load_json function loads a json file from the specified path and returns it as a dictionary.

    :param path: Specify the path of the file to be loaded
    :return: A dictionary
    :doc-author: baobab soluciones
    """
    with open(path, "r", **kwargs) as f:
        return json.load(f)


def write_json(data: Union[dict, list], path):
    """
    The write_json function writes a dictionary or list to a JSON file.

    :param data: allow the function to accept both a dictionary and list object
    :param path: Specify the path of the file that you want to write to
    :return: None
    :doc-author: baobab soluciones
    """

    with open(path, "w") as f:
        json.dump(data, f, indent=4, sort_keys=False)


def load_excel_sheet(path: str, sheet: str, **kwargs):
    """
    The load_excel_sheet function loads a sheet from an Excel file and returns it as a DataFrame.

    :param path: Specify the path of the file to be loaded
    :param sheet: Specify the name of the sheet to be loaded
    :return: A DataFrame
    :doc-author: baobab soluciones
    """
    # TODO implement open version
    try:
        import pandas as pd
    except ImportError as e:
        raise NotImplementedError("function not yet implemented without pandas")

    if not is_excel_file(path):
        raise FileNotFoundError(
            f"File {path} is not an Excel file (.xlsx, .xls, .xlsm)."
        )

    return pd.read_excel(path, sheet_name=sheet, **kwargs)


def load_excel(
    path,
    dtype="object",
    output: Literal[
        "df", "dict", "list", "series", "split", "tight", "records", "index"
    ] = "df",
    **kwargs,
):
    """
    The load_excel function loads an Excel file and returns it as a dictionary of DataFrames.

    :param path: Specify the path of the file to be loaded.
    :param dtype: pandas parameter dtype. Data type for data or columns. E.g. {‘a’: np.float64, ‘b’: np.int32}.
     Use object to preserve data as stored in Excel and not interpret dtype.
    :param output: data output type. Default is "df" for a dict of pandas dataframes.
    Other options are the orient argument for transforming the dataframe with to_dict. (list of dict is "records").
    :param kwargs: other parameters to pass pandas read_excel.
    :return: A dictionary of DataFrames
    :doc-author: baobab soluciones
    """
    try:
        import pandas as pd
    except ImportError:
        warnings.warn(
            "pandas is not installed so load_excel_open will be used. Data can only be returned as list of dicts."
        )
        return load_excel_light(path)

    if not is_excel_file(path):
        raise FileNotFoundError(
            f"File {path} is not an Excel file (.xlsx, .xls, .xlsm)."
        )
    data = pd.read_excel(path, sheet_name=None, dtype=dtype, **kwargs)
    if output == "df":
        return data
    else:
        return {k: v.to_dict(orient=output) for k, v in data.items()}


def write_excel(path, data):
    """
    The write_excel function writes a dictionary of DataFrames to an Excel file.

    :param path: Specify the path of the file that you want to write to
    :param data: Specify the dictionary to be written
    :return: None
    :doc-author: baobab soluciones
    """
    try:
        import pandas as pd
    except ImportError:
        warnings.warn("pandas is not installed so write_excel_open will be used.")
        return write_excel_light(path, data)

    if not is_excel_file(path):
        raise FileNotFoundError(
            f"File {path} is not an Excel file (.xlsx, .xls, .xlsm)."
        )

    with pd.ExcelWriter(path) as writer:
        for sheet_name, content in data.items():
            if isinstance(content, pd.DataFrame):
                df.to_excel(writer, sheet_name=sheet_name, index=False)
            elif isinstance(content, list):
                df = pd.DataFrame.from_records(content)
                df.to_excel(writer, sheet_name=sheet_name, index=False)
            elif isinstance(content, dict):
                df = pd.DataFrame.from_dict(content, orient="columns")
                df.to_excel(writer, sheet_name=sheet_name, index=False, header=True)
            adjust_excel_col_width(writer, df, sheet_name)


def write_df_to_excel(path, data, **kwargs):
    """
    The write_df_to_excel function writes a DataFrame to an Excel file.

    :param path: Specify the path of the file that you want to write to
    :param data: Specify the DataFrame to be written
    :return: None
    :doc-author: baobab soluciones
    """
    try:
        import pandas as pd
    except ImportError as e:
        raise NotImplementedError("function not yet implemented without pandas")

    if not is_excel_file(path):
        raise FileNotFoundError(
            f"File {path} is not an Excel file (.xlsx, .xls, .xlsm)."
        )

    with pd.ExcelWriter(path) as writer:
        data.to_excel(writer, **kwargs, index=False)


def load_csv(path, **kwargs):
    """
    The load_csv function loads a CSV file and returns it as a DataFrame.

    :param path: Specify the path of the file to be loaded
    :return: A DataFrame
    :doc-author: baobab soluciones
    """
    try:
        import pandas as pd
    except ImportError as e:
        warnings.warn("pandas is not installed so load_csv_light will be used.")
        return load_csv_light(path)

    if not check_extension(path, ".csv"):
        raise FileNotFoundError(f"File {path} is not a CSV file (.csv).")

    return pd.read_csv(path, **kwargs)


def load_csv_light(path, sep=None, encoding=None):
    """
    Read csv data from path using csv library.

    :param path: path of the csv file.
    :param sep: column separator in the csv file. (detected automatically if None).
    :param encoding: encoding.
    :return: data as a list of dict.
    """
    if not check_extension(path, ".csv"):
        raise FileNotFoundError(f"File {path} is not a CSV file (.csv).")

    with open(path, encoding=encoding) as f:
        dialect = csv.Sniffer().sniff(f.read(1000))
        f.seek(0)
        dialect.quoting = csv.QUOTE_NONNUMERIC
        if sep is None:
            sep = dialect.delimiter
        else:
            dialect.delimiter = sep
        headers = f.readline().split("\n")[0].split(sep)
        reader = csv.DictReader(f, dialect=dialect, fieldnames=headers)
        data = [row for row in reader]

    return data


def write_csv(path, data, **kwargs):
    """
    The write_csv function writes a DataFrame to a CSV file.

    :param path: Specify the path of the file that you want to write to
    :param data: Specify the DataFrame to be written
    :return: None
    :doc-author: baobab soluciones
    """
    try:
        import pandas as pd
    except ImportError as e:
        warnings.warn("pandas is not installed so write_csv_light will be used.")
        return write_csv_light(path, data)

    if not check_extension(path, ".csv"):
        raise FileNotFoundError(f"File {path} is not a CSV file (.csv).")

    if isinstance(data, list):
        df = pd.DataFrame.from_records(data)
        df.to_csv(path, **kwargs, index=False)
    elif isinstance(data, dict):
        df = pd.DataFrame.from_dict(data)
        df.to_csv(path, **kwargs, index=False)


def write_csv_light(path, data, sep=None, encoding=None):
    """
    Write data to csv using csv library.

    :param path: path of the csv file
    :param data: data as list of dict
    :param sep: separator of the csv file
    :param encoding: encoding
    :return: None
    """
    if not check_extension(path, ".csv"):
        raise FileNotFoundError(f"File {path} is not a CSV file (.csv).")

    dialect = csv.get_dialect("excel")
    if sep is not None:
        dialect.delimiter = sep

    with open(path, "w", newline="", encoding=encoding) as f:
        headers = data[0].keys()
        writer = csv.DictWriter(f, fieldnames=headers, dialect=dialect)
        writer.writerow({h: h for h in headers})
        writer.writerows(data)


def write_df_to_csv(path, data, **kwargs):
    """
    The write_csv function writes a DataFrame to a CSV file.

    :param path: Specify the path of the file that you want to write to
    :param data: Specify the DataFrame to be written
    :return: None
    :doc-author: baobab soluciones
    """
    if not check_extension(path, ".csv"):
        raise FileNotFoundError(f"File {path} is not a CSV file (.csv).")

    data.to_csv(path, **kwargs, index=False)


def adjust_excel_col_width(writer, df, table_name: str, min_len: int = 7):
    """
    Adjusts the width of the column on the Excel file

    :param writer:
    :param :class:`pandas.DataFrame` df:
    :param str table_name:
    :param int min_len:
    """
    for column in df:
        content_len = df[column].astype(str).map(len).max()
        column_width = max(content_len, len(str(column)), min_len) + 2
        col_idx = df.columns.get_loc(column)
        writer.sheets[table_name].set_column(col_idx, col_idx, column_width)


def load_excel_light(path, sheets=None):
    """
    The load_excel function loads an Excel file and returns it as a dictionary of DataFrames.
    It doesn't use pandas.

    :param path: Specify the path of the file to be loaded.
    :param sheets: list of sheets to read. If None, all sheets will be read.
    :return: A dictionary of TupLists
    :doc-author: baobab soluciones
    """
    if not is_excel_file(path):
        raise FileNotFoundError(
            f"File {path} is not an Excel file (.xlsx, .xls, .xlsm)."
        )

    wb = xl.load_workbook(path, read_only=True, keep_vba=False)

    if sheets is None:
        dict_sheets = {ws.title: ws.values for ws in wb}
    else:
        dict_sheets = {ws.title: ws.values for ws in wb if ws.title in sheets}

    dataset = {}
    for name, v in dict_sheets.items():
        data = [row for row in v]
        if len(data):
            dataset[name] = TupList(data[1:]).to_dictlist(data[0])
        else:
<<<<<<< HEAD
            dataset[ws.title] = []
    wb._archive.close()
=======
            dataset[name] = []

    wb.close()
>>>>>>> 092b6ae7
    return dataset


def write_excel_light(path, data):
    """
    The write_excel function writes a dictionary of DataFrames to an Excel file.

    :param path: Specify the path of the file that you want to write to
    :param data: Specify the dictionary to be written
    :return: None
    :doc-author: baobab soluciones
    """
    if not is_excel_file(path):
        raise FileNotFoundError(
            f"File {path} is not an Excel file (.xlsx, .xls, .xlsm)."
        )
    wb = xl.Workbook()
    if len(data):
        wb.remove(wb.active)

    for sheet_name, content in data.items():
        wb.create_sheet(sheet_name)
        if isinstance(content, list):
            ws = wb[sheet_name]
            if len(content):
                ws.append([k for k in content[0].keys()])
                for row in content:
                    ws.append([v for v in row.values()])

                tab = get_default_table_style(sheet_name, content)

                ws.add_table(tab)
                adjust_excel_col_width_2(ws)

    wb.save(path)
    wb.close()
    return None


def get_default_table_style(sheet_name, content):
    """
    Get a default style for the table

    :param sheet_name: name of the sheet
    :param content: content of the sheet.
    :return: table object
    """
    from openpyxl.worksheet.table import Table, TableStyleInfo

    #  TODO: look at interesting styles
    style = TableStyleInfo(
        name="style_1",
        showFirstColumn=False,
        showLastColumn=False,
        showRowStripes=False,
        showColumnStripes=False,
    )
    tab = Table(
        displayName=sheet_name,
        ref=f"A1:{get_column_letter(len(content[0]))}{len(content) + 1}",
    )
    tab.tableStyleInfo = style
    return tab


def adjust_excel_col_width_2(ws, min_width=10, max_width=30):
    """
    Adjust the column width of a worksheet.

    :param ws: worksheet object
    :param min_width: minimum width to use.
    :param max_width: maximum width to use
    :return: None
    """
    for k, v in get_column_widths(ws).items():
        ws.column_dimensions[k].width = min(max(v, min_width), max_width)
    return None


def get_column_widths(ws):
    """
    Get the maximum width of the columns of a worksheet.

    :param ws: worksheet object
    :return: a dict with the letter of the columns and their maximum width (ex: {"A":15, "B":12})
    """
    result = {}
    for column_cells in ws.columns:
        width = max(len(str(cell.value)) for cell in column_cells)
        letter = get_column_letter(column_cells[0].column)
        result[letter] = width * 1.2
    return result<|MERGE_RESOLUTION|>--- conflicted
+++ resolved
@@ -369,14 +369,8 @@
         if len(data):
             dataset[name] = TupList(data[1:]).to_dictlist(data[0])
         else:
-<<<<<<< HEAD
-            dataset[ws.title] = []
-    wb._archive.close()
-=======
             dataset[name] = []
-
     wb.close()
->>>>>>> 092b6ae7
     return dataset
 
 
