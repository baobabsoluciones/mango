--- conflicted
+++ resolved
@@ -1,10 +1,4 @@
 fastjsonschema
-<<<<<<< HEAD
-numpy
-pandas
-plotly
-=======
->>>>>>> 23595682
 python-dateutil
 pytz
 six
