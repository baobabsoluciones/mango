import setuptools

with open("README.rst") as fh:
    long_description = fh.read()

required = []
# with open("requirements.txt", "r") as fh:
#     required.append(fh.read().splitlines())

extra_require = {
    "arcgis": [],
    "email": [],
    "gcloud": ["google-cloud-storage"],
    "config": [],
    "data": ["pandas"],
    "logging": [],
    "model": ["numpy"],
    "plot": ["pandas", "plotly"],
<<<<<<< HEAD
    "processing": ["numpy", "pandas"],
    "images": [
        "cvlib==0.2.7",
        "dlib==19.24.0",
        "imutils==0.5.4",
        "keras==2.9.0",
        "opencv_python==4.6.0.66",
        "tensorflow==2.9.0",
        "sklearn",
    ],
=======
    "processing": ["numpy", "pandas", "xlsxwriter"],
    "shared": ["fastjsonschema"],
>>>>>>> becddea9
}


setuptools.setup(
    name="mango",
    version="0.0.1a9",
    author="baobab soluciones",
    author_email="sistemas@baobabsoluciones.es",
    description="Library with a collection of useful classes and methods to DRY",
    long_description=long_description,
    url="https://github.com/baobabsoluciones/mlfunctions",
    packages=setuptools.find_packages(),
    classifiers=[
        "Programming Language :: Python :: 3",
        "License :: OSI Approved :: Apache Software License",
        "Operating System :: OS Independent",
        "Development Status :: 3 - Alpha",
    ],
    python_requires=">=3.8",
    include_package_data=True,
    install_requires=required,
    extras_require=extra_require,
)<|MERGE_RESOLUTION|>--- conflicted
+++ resolved
@@ -13,11 +13,6 @@
     "gcloud": ["google-cloud-storage"],
     "config": [],
     "data": ["pandas"],
-    "logging": [],
-    "model": ["numpy"],
-    "plot": ["pandas", "plotly"],
-<<<<<<< HEAD
-    "processing": ["numpy", "pandas"],
     "images": [
         "cvlib==0.2.7",
         "dlib==19.24.0",
@@ -27,16 +22,16 @@
         "tensorflow==2.9.0",
         "sklearn",
     ],
-=======
-    "processing": ["numpy", "pandas", "xlsxwriter"],
-    "shared": ["fastjsonschema"],
->>>>>>> becddea9
+    "logging": [],
+    "model": ["numpy"],
+    "plot": ["pandas", "plotly"],
+    "processing": ["numpy", "pandas"],
 }
 
 
 setuptools.setup(
     name="mango",
-    version="0.0.1a9",
+    version="0.0.1a8",
     author="baobab soluciones",
     author_email="sistemas@baobabsoluciones.es",
     description="Library with a collection of useful classes and methods to DRY",
