import os
from typing import Union, List, Tuple, Any, Optional

import numpy as np
import pandas as pd
import tensorflow as tf
from keras import Sequential
from keras.src.optimizers import Adam, SGD, RMSprop, Adagrad, Adadelta, Adamax, Nadam
from mango.logging import get_configured_logger
from mango.processing.data_imputer import DataImputer
from tensorflow.keras.models import load_model

from mango_time_series.models.modules import encoder, decoder
from mango_time_series.models.utils.plots import (
    plot_actual_and_reconstructed,
    plot_loss_history,
    plot_reconstruction_iterations,
)
from mango_time_series.models.utils.sequences import time_series_to_sequence

logger = get_configured_logger()


class AutoEncoder:
    """
    Autoencoder model

    This Autoencoder model can be highly configurable but is already set up so
    that quick training and profiling can be done.
    """

    def __init__(self):
        """
        Initialize the Autoencoder model
        """

        self.root_dir = os.path.abspath(os.getcwd())

    # Class method
    @classmethod
    def load_from_pickle(cls, path: str):
        """
        Load an AutoEncoder model from a pickle file.

        :param path: Path to the pickle file
        :type path: str
        :return: AutoEncoder model
        :rtype: AutoEncoder
        """
        # Not implemented yet

        # 1. Load the model from the pickle file

        # 2. Create an instance of the AutoEncoder class

        # 3. Set the attributes of the AutoEncoder instance (Handle properties and setters)

        # 4. Return the AutoEncoder instance

        # 5. Out of this function, call the predict method on the loaded model
        raise NotImplementedError

    @staticmethod
    def create_folder_structure(folder_structure: List[str]):
        """
        Create a folder structure if it does not exist.

        :param folder_structure: List of folders to create
        :type folder_structure: List[str]
        :return: None
        """
        for path in folder_structure:
            os.makedirs(path, exist_ok=True)

    @staticmethod
    def _time_series_split(
        data, train_size, val_size, test_size
    ) -> Tuple[np.ndarray, np.ndarray, np.ndarray]:
        """
        Splits data into training, validation, and test sets according to the specified percentages.

        :param data: array-like data to split
        :type data: np.ndarray
        :param train_size: float
            Proportion of the dataset to include in the training set (0-1).
        :param val_size: float
            Proportion of the dataset to include in the validation set (0-1).
        :param test_size: float
            Proportion of the dataset to include in the test set (0-1).
        :return: Tuple[np.ndarray, np.ndarray, np.ndarray]
            The training, validation, and test sets as numpy arrays.
        """

        if train_size is None or val_size is None or test_size is None:
            raise ValueError(
                "train_size, val_size, and test_size must be specified and not None."
            )

        if not np.isclose(train_size + val_size + test_size, 1.0):
            raise ValueError(
                f"The sum of train_size, val_size, and test_size must be 1.0, but got {train_size + val_size + test_size}."
            )

        # Original implementation for sequential split
        n = len(data)
        train_end = int(n * train_size)
        val_end = train_end + int(n * val_size)

        train_set = data[:train_end]
        val_set = data[train_end:val_end] if val_size > 0 else None
        test_set = data[val_end:] if test_size > 0 else None

        return train_set, val_set, test_set

    @staticmethod
    def _convert_data_to_numpy(data):
        """
        Convert data to numpy array format.

        Handles pandas and polars DataFrames, converting them to numpy arrays.
        If data is a tuple, converts each element in the tuple.

        :param data: Input data that can be pandas DataFrame, polars DataFrame,
            numpy array, or tuple of these types
        :type data: Any
        :return: Data converted to numpy array(s) and feature names if available
        :rtype: Tuple[Union[np.ndarray, Tuple[np.ndarray, np.ndarray, np.ndarray]], List[str]]
        """
        try:
            import pandas as pd

            has_pandas = True
        except ImportError:
            has_pandas = False

        try:
            import polars as pl

            has_polars = True
        except ImportError:
            has_polars = False

        if data is None:
            return data, []

        feature_names = []

        if has_pandas and hasattr(data, "columns"):
            feature_names = data.columns.tolist()
        elif has_polars and hasattr(data, "columns"):
            feature_names = data.columns
        elif isinstance(data, tuple) and len(data) > 0:
            # For tuple, try to get column names from first element
            first_item = data[0]
            if has_pandas and hasattr(first_item, "columns"):
                feature_names = first_item.columns.tolist()
            elif has_polars and hasattr(first_item, "columns"):
                feature_names = first_item.columns

        if isinstance(data, tuple):
            converted_data = tuple(
                AutoEncoder._convert_single_data_to_numpy(item, has_pandas, has_polars)
                for item in data
            )
            return converted_data, feature_names
        else:
            converted_data = AutoEncoder._convert_single_data_to_numpy(
                data, has_pandas, has_polars
            )
            return converted_data, feature_names

    @staticmethod
    def _convert_single_data_to_numpy(data_item, has_pandas, has_polars):
        """
        Convert a single data item to numpy array.

        :param data_item: Single data item to convert
        :type data_item: Any
        :param has_pandas: Whether pandas is available
        :type has_pandas: bool
        :param has_polars: Whether polars is available
        :type has_polars: bool
        :return: Data converted to numpy array
        :rtype: np.ndarray
        """
        if has_pandas and hasattr(data_item, "to_numpy"):
            return data_item.to_numpy()
        elif has_polars and hasattr(data_item, "to_numpy"):
            return data_item.to_numpy()
        elif isinstance(data_item, np.ndarray):
            return data_item
        else:
            raise ValueError(
                f"Unsupported data type: {type(data_item)}. "
                f"Data must be a numpy array, pandas DataFrame, or polars DataFrame."
            )

    def _normalize_data(
        self,
        x_train: np.array,
        x_val: np.array,
        x_test: np.array,
        id_iter: Optional[Union[str, int]] = None,
    ):
        """
        Normalize the data using the specified method.

        :param x_train: training data
        :type x_train: np.array
        :param x_val: validation data
        :type x_val: np.array
        :param x_test: test data
        :type x_test: np.array
        :param id_iter: id of the iteration
        :type id_iter: Optional[Union[str, int]]
        :return: normalized data
        :rtype: Tuple[np.array, np.array, np.array]
        """
        normalization_values = {}

        if self.normalization_method == "minmax":
            min_x = np.nanmin(x_train, axis=0)
            max_x = np.nanmax(x_train, axis=0)
            range_x = max_x - min_x
            x_train = (x_train - min_x) / range_x
            x_val = (x_val - min_x) / range_x
            x_test = (x_test - min_x) / range_x
            normalization_values = {"min_x": min_x, "max_x": max_x}
        elif self.normalization_method == "zscore":
            mean_ = np.nanmean(x_train, axis=0)
            std_ = np.nanstd(x_train, axis=0)
            x_train = (x_train - mean_) / std_
            x_val = (x_val - mean_) / std_
            x_test = (x_test - mean_) / std_
            normalization_values = {"mean_": mean_, "std_": std_}

        # Initialize normalization_values attribute if it doesn't exist
        if not hasattr(self, "normalization_values"):
            self.normalization_values = {}

        # Store normalization values by ID or globally
        if id_iter is not None:
            self.normalization_values[f"id_{id_iter}"] = normalization_values
        else:
            self.normalization_values["global"] = normalization_values

        return x_train, x_val, x_test

    def prepare_datasets(
        self,
        data: Union[np.ndarray, Tuple[np.ndarray, np.ndarray, np.ndarray]],
        context_window: int,
        normalize: bool,
        id_iter: Optional[Union[str, int]] = None,
    ):
        """
        Prepare the datasets for the model training and testing.
        :param data: data to train the model. It can be a single numpy array
            with the whole dataset from which a train, validation and test split
            is created, or a tuple with three numpy arrays, one for
            the train, one for the validation and one for the test.
        :type data: Union[np.ndarray, Tuple[np.ndarray, np.ndarray, np.ndarray]]
        :param context_window: context window for the model
        :type context_window: int
        :param normalize: whether to normalize the data or not
        :type normalize: bool
        :param id_iter: id of the iteration
        :type id_iter: Optional[Union[str, int]]
        :return: True if the datasets are prepared successfully
        """
        # we need to set up two functions to prepare the datasets. One when data is a
        # single numpy array and one when data is a tuple with three numpy arrays.
        if isinstance(data, np.ndarray):
            x_train, x_val, x_test = self._time_series_split(
                data,
                self.train_size,
                self.val_size,
                self.test_size,
            )
            data = tuple([x_train, x_val, x_test])
        else:
            if not isinstance(data, tuple) or len(data) != 3:
                raise ValueError(
                    "Data must be a numpy array or a tuple with three numpy arrays"
                )

        return self._prepare_dataset(data, context_window, normalize, id_iter=id_iter)

    def _prepare_dataset(
        self,
        data: Tuple[np.ndarray, np.ndarray, np.ndarray],
        context_window: int,
        normalize: bool,
        id_iter: Optional[Union[str, int]] = None,
    ):
        """
        Prepare the dataset for the model training and testing when the data is a tuple with three numpy arrays.

        :param data: tuple with three numpy arrays for the train, validation and test datasets
        :type data: Tuple[np.ndarray, np.ndarray, np.ndarray]
        :param context_window: context window for the model
        :type context_window: int
        :param normalize: whether to normalize the data or not
        :type normalize: bool
        :param id_iter: id of the iteration
        :type id_iter: Optional[Union[str, int]]
        :return: True if the dataset is prepared successfully
        """
        x_train, x_val, x_test = data

        if self.use_mask and self.custom_mask is None:
            mask_train = np.where(np.isnan(np.copy(x_train)), 0, 1)
            mask_val = np.where(np.isnan(np.copy(x_val)), 0, 1)
            mask_test = np.where(np.isnan(np.copy(x_test)), 0, 1)

            seq_mask_train = time_series_to_sequence(mask_train, context_window)
            seq_mask_val = time_series_to_sequence(mask_val, context_window)
            seq_mask_test = time_series_to_sequence(mask_test, context_window)

        if normalize:
            x_train, x_val, x_test = self._normalize_data(
                x_train, x_val, x_test, id_iter=id_iter
            )

        if self.use_mask and self.imputer is not None:
            import pandas as pd

            x_train = self.imputer.apply_imputation(pd.DataFrame(x_train)).to_numpy()
            x_val = self.imputer.apply_imputation(pd.DataFrame(x_val)).to_numpy()
            x_test = self.imputer.apply_imputation(pd.DataFrame(x_test)).to_numpy()
        else:
            x_train = np.nan_to_num(x_train)
            x_val = np.nan_to_num(x_val)
            x_test = np.nan_to_num(x_test)

        seq_x_train = time_series_to_sequence(x_train, context_window)
        seq_x_val = time_series_to_sequence(x_val, context_window)
        seq_x_test = time_series_to_sequence(x_test, context_window)

        if id_iter is not None:
            self.data[id_iter] = (x_train, x_val, x_test)
            self.x_train[id_iter] = seq_x_train
            self.x_val[id_iter] = seq_x_val
            self.x_test[id_iter] = seq_x_test
            self.mask_train[id_iter] = seq_mask_train
            self.mask_val[id_iter] = seq_mask_val
            self.mask_test[id_iter] = seq_mask_test
        else:
            self.data = (seq_x_train, seq_x_val, seq_x_test)
            self.x_train = seq_x_train
            self.x_val = seq_x_val
            self.x_test = seq_x_test
            self.mask_train = seq_mask_train
            self.mask_val = seq_mask_val
            self.mask_test = seq_mask_test

        return True

    def masked_weighted_mse(self, y_true, y_pred, mask=None):
        """
        Compute Mean Squared Error (MSE) with optional masking and feature weights.

        :param y_true: Ground truth values (batch_size, seq_length, num_features)
        :param y_pred: Predicted values (batch_size, seq_length, num_features)
        :param mask: Optional binary mask (batch_size, seq_length, num_features), 1 for observed values, 0 for missing values
        :return: Masked and weighted MSE loss
        """
        y_true = tf.cast(y_true, tf.float32)
        y_pred = tf.cast(y_pred, tf.float32)

        # Apply mask if provided
        if mask is not None:
            mask = tf.cast(mask, tf.float32)

            # Select the same time steps and features from the mask as we're using from the data
            # First select the time steps
            mask_selected = tf.gather(mask, self.time_step_to_check, axis=1)
            # Then select the features
            mask_selected = tf.gather(mask_selected, self.feature_to_check, axis=2)

            # Apply the mask to both true and predicted values
            y_true = tf.where(mask_selected > 0, y_true, tf.zeros_like(y_true))
            y_pred = tf.where(mask_selected > 0, y_pred, tf.zeros_like(y_pred))

        squared_error = tf.square(y_true - y_pred)

        # Apply feature-specific weights if provided
        if self.feature_weights is not None:
            feature_weights = tf.convert_to_tensor(
                self.feature_weights, dtype=tf.float32
            )
            squared_error = squared_error * feature_weights

        # Compute mean only over observed values if mask is provided
        if mask is not None:
            # Use the selected mask dimensions
            loss = tf.reduce_sum(squared_error) / (
                tf.reduce_sum(mask_selected + tf.keras.backend.epsilon())
            )
        else:
            loss = tf.reduce_mean(squared_error)

        return loss

    @staticmethod
    def _get_optimizer(optimizer_name: str):
        """
        Returns the optimizer based on the given name.
        """
        optimizers = {
            "adam": Adam(),
            "sgd": SGD(),
            "rmsprop": RMSprop(),
            "adagrad": Adagrad(),
            "adadelta": Adadelta(),
            "adamax": Adamax(),
            "nadam": Nadam(),
        }

        if optimizer_name.lower() not in optimizers:
            raise ValueError(
                f"Invalid optimizer '{optimizer_name}'. Choose from {list(optimizers.keys())}."
            )

        return optimizers[optimizer_name.lower()]

    def train(
        self,
        form: str = "dense",
        data: Any = None,
        context_window: int = None,
        time_step_to_check: Union[int, List[int]] = 0,
        feature_to_check: Union[int, List[int]] = 0,
        hidden_dim: Union[int, List[int]] = None,
        bidirectional_encoder: bool = False,
        bidirectional_decoder: bool = False,
        activation_encoder: str = None,
        activation_decoder: str = None,
        normalize: bool = False,
        normalization_method: str = "minmax",
        optimizer: str = "adam",
        batch_size: int = 32,
        epochs: int = 100,
        save_path: str = None,
        checkpoint: int = 10,
        use_early_stopping: bool = True,
        patience: int = 10,
        verbose: bool = False,
        feature_names: Optional[List[str]] = None,
        feature_weights: Optional[List[float]] = None,
        shuffle: bool = False,
        shuffle_buffer_size: Optional[int] = None,
        use_mask: bool = False,
        custom_mask: Any = None,
        imputer: Optional[DataImputer] = None,
        train_size: float = 0.8,
        val_size: float = 0.1,
        test_size: float = 0.1,
        id_columns: Union[str, int, List[str], List[int], None] = None,
    ):
        """
        Train the model using the train and validation datasets and save the best model.

        :param form: type of encoder, one of "dense", "rnn", "gru" or "lstm".
          Currently, these types of cells are both used on the encoder and
          decoder. In the future each part could have a different structure?
        :type form: str
        :param data: data to train the model. It can be:
          - A single numpy array, pandas DataFrame, or polars DataFrame
            from which train, validation and test splits are created
          - A tuple with three numpy arrays, pandas DataFrames, or polars DataFrames
            for train, validation, and test sets respectively
        :type data: Any
        :param context_window: context window for the model. This is used
          to transform the tabular data into a sequence of data
          (from 2D tensor to 3D tensor)
        :type context_window: int
        :param time_step_to_check: time steps to check for the autoencoder.
          Currently only int value is supported and it should be the index
          of the context window to check. In the future this could be a list of
          indices to check. For taking only the last timestep of the context
          window this should be set to -1.
        :type time_step_to_check: Union[int, List[int]]
        :param hidden_dim: number of hidden dimensions in the internal layers.
          It can be a single integer (same for all layers) or a list of
          dimensions for each layer.
        :type hidden_dim: Union[int, List[int]]
        :param bidirectional_encoder: whether to use bidirectional LSTM in the
            encoder part of the model.
        :type bidirectional_encoder: bool
        :param bidirectional_decoder: whether to use bidirectional LSTM in the
            decoder part of the model.
        :type bidirectional_decoder: bool
        :param activation_encoder: activation function for the encoder layers.
        :type activation_encoder: str
        :param activation_decoder: activation function for the decoder layers.
        :type activation_decoder: str
        :param normalize: whether to normalize the data or not.
        :type normalize: bool
        :param normalization_method: method to normalize the data. It can be
            "minmax" or "zscore".
        :type normalization_method: str
        :param batch_size: batch size for the model
        :type batch_size: int
        :param epochs: number of epochs to train the model
        :type epochs: int
        :param save_path: folder path to save the model checkpoints
        :type save_path: str
        :param checkpoint: number of epochs to save the model checkpoints.
        :type checkpoint: int
        :param patience: number of epochs to wait before early stopping
        :type patience: int
        :param verbose: whether to log model summary and model training.
        :type verbose: bool
        :param feature_names: optional list of feature names to use for the model.
            If provided, these names will be used instead of automatically extracted ones.
        :type feature_names: Optional[List[str]]
        :param feature_weights: optional list of feature weights to use for the model.
            If provided, these weights will be used to scale the loss for each feature.
        :type feature_weights: Optional[List[float]]
        :param shuffle: whether to shuffle the training dataset
        :type shuffle: bool
        :param use_mask: whether to use a mask for missing values
        :type use_mask: bool
        :param custom_mask: optional custom mask to use for missing values
        :type custom_mask: Optional[np.array]
        :param imputer: optional imputer to use for missing values
        :type imputer: Optional[DataImputer]
        :param train_size: proportion of the dataset to include in the training set
        :type train_size: float
        :param val_size: proportion of the dataset to include in the validation set
        :type val_size: float
        :param test_size: proportion of the dataset to include in the test set
        :type test_size: float
        :param id_columns: optional column(s) to process the data by groups.
            If provided, the data will be grouped by this column and processed separately.
            Can be a column name (str), a column index (int), or a list of either.
        :type id_columns: Union[str, int, List[str], List[int], None]
        """
        self.save_path = (
            save_path if save_path else os.path.join(self.root_dir, "autoencoder")
        )

        self.create_folder_structure(
            [
                os.path.join(self.save_path, "models"),
                os.path.join(self.save_path, "plots"),
            ]
        )

        if isinstance(hidden_dim, list):
            self.hidden_dim = hidden_dim
        elif isinstance(hidden_dim, int):
            self.hidden_dim = [hidden_dim]
        else:
            raise ValueError("hidden_dim must be a list of integers or an integer")

        num_layers = len(self.hidden_dim)

        # Convert data to numpy arrays if it's a pandas or polars DataFrame
        # and extract feature names if available
        data, extracted_feature_names = self._convert_data_to_numpy(data)
        # Store feature names or generate default names
        if feature_names:
            # Use user-provided feature names
            self.features_name = feature_names
        elif extracted_feature_names and len(extracted_feature_names) > 0:
            # Use extracted feature names from DataFrame
            self.features_name = extracted_feature_names
        else:
            # If data is provided, create generic feature names based on the number of features
            if isinstance(data, np.ndarray) and data.ndim >= 2:
                num_features = data.shape[1]
                self.features_name = [f"feature_{i}" for i in range(num_features)]
            elif (
                isinstance(data, tuple)
                and all(isinstance(d, np.ndarray) for d in data)
                and data[0].ndim >= 2
            ):
                num_features = data[0].shape[1]
                self.features_name = [f"feature_{i}" for i in range(num_features)]
            else:
                self.features_name = []

        # Store feature weights if provided
        self.use_mask = use_mask
        self.custom_mask = custom_mask
        if self.use_mask and self.custom_mask is not None:
            self.custom_mask, _ = self._convert_data_to_numpy(self.custom_mask)

        # Handle id_columns
        if id_columns is not None:
            if isinstance(id_columns, str) or isinstance(id_columns, int):
                id_columns = [id_columns]
            if isinstance(id_columns, list):
                if all(isinstance(i, str) for i in id_columns):
                    id_column_indices = [
                        i
                        for i, value in enumerate(self.features_name)
                        if value in id_columns
                    ]
                elif all(isinstance(i, int) for i in id_columns):
                    id_column_indices = id_columns
                else:
                    raise ValueError("id_columns must be a list of strings or integers")
            else:
                raise ValueError(
                    "id_columns must be a string, integer, or a list of strings or integers"
                )
            if isinstance(data, tuple):
                self.id_data = tuple(
                    np.array(
                        ["__".join(map(str, row)) for row in d[:, id_column_indices]]
                    )
                    for d in data
                )
            else:
                self.id_data = np.array(
                    ["__".join(map(str, row)) for row in data[:, id_column_indices]]
                )
            if isinstance(data, np.ndarray):
                data = np.delete(data, id_column_indices, axis=1)
            elif isinstance(data, tuple):
                data = tuple(np.delete(d, id_column_indices, axis=1) for d in data)

            if isinstance(data, tuple):
                data = tuple(d.astype(np.float64) for d in data)
            else:
                data = data.astype(np.float64)
        else:
            self.id_data = None

        self.id_data_dict = {}
        if self.id_data is not None:
            if isinstance(self.id_data, tuple):
                unique_ids = np.unique(self.id_data[0])
                self.id_data_dict = {
                    unique_id: (
                        data[0][self.id_data[0] == unique_id],
                        data[1][self.id_data[1] == unique_id],
                        data[2][self.id_data[2] == unique_id],
                    )
                    for unique_id in unique_ids
                }
            else:
                unique_ids = np.unique(self.id_data)
                self.id_data_dict = {id: data[self.id_data == id] for id in unique_ids}

        if self.id_data is not None:
            if isinstance(self.id_data, tuple):
                min_samples_all_ids = min(
                    [
                        np.min(np.unique(id_data, return_counts=True)[1])
                        for id_data in self.id_data
                    ]
                )
            else:
                min_samples_all_ids = np.min(
                    np.unique(self.id_data, return_counts=True)[1]
                )

            if min_samples_all_ids < context_window:
                raise ValueError(
                    f"The minimum number of samples of all IDs is {min_samples_all_ids}, "
                    f"but the context_window is {context_window}. "
                    "Reduce the context_window or ensure each ID has enough data."
                )

        # Now we check if data is a single numpy array or a tuple with three numpy arrays
        if isinstance(data, tuple):
            if len(data) != 3:
                raise ValueError("Data must be a tuple with three numpy arrays")
        elif isinstance(data, np.ndarray):
            pass
        else:
            raise ValueError(
                "Data must be a numpy array or a tuple with three numpy arrays"
            )

        bidirectional_allowed = {"lstm", "gru", "rnn"}

        if form not in bidirectional_allowed:
            if bidirectional_encoder and bidirectional_decoder:
                raise ValueError(
                    f"Bidirectional is not supported for encoder and decoder type '{form}'."
                )
            elif bidirectional_encoder:
                raise ValueError(
                    f"Bidirectional is not supported for encoder type '{form}'."
                )
            elif bidirectional_decoder:
                raise ValueError(
                    f"Bidirectional is not supported for decoder type '{form}'."
                )

        if normalization_method not in ["minmax", "zscore"]:
            raise ValueError(
                "Invalid normalization method. Choose 'minmax' or 'zscore'."
            )

<<<<<<< HEAD
    def _normalize_data(self, x_train=None, x_val=None, x_test=None, data=None):
        """
        Normalize data using the specified method.
        Can be used for training (x_train, x_val, x_test) or prediction (data).

        - During training: Computes and stores normalization parameters.
        - During prediction: Uses stored parameters.

        :param x_train: Training data (for training mode)
        :param x_val: Validation data (for training mode)
        :param x_test: Test data (for training mode)
        :param data: New data to normalize (for prediction mode)
        :return: Normalized data in training or prediction mode
        """

        # === Training Mode ===
        if x_train is not None and x_val is not None and x_test is not None:
            if self.normalization_method == "minmax":
                self.min_x = np.nanmin(x_train, axis=0)
                self.max_x = np.nanmax(x_train, axis=0)
                range_x = self.max_x - self.min_x
                x_train = (x_train - self.min_x) / range_x
                x_val = (x_val - self.min_x) / range_x
                x_test = (x_test - self.min_x) / range_x
            elif self.normalization_method == "zscore":
                self.mean_ = np.nanmean(x_train, axis=0)
                self.std_ = np.nanstd(x_train, axis=0)
                x_train = (x_train - self.mean_) / self.std_
                x_val = (x_val - self.mean_) / self.std_
                x_test = (x_test - self.mean_) / self.std_
            return x_train, x_val, x_test

        # === Prediction Mode ===
        elif data is not None:
            if self.normalization_method_model == "minmax":
                if self.min_x_model is None or self.max_x_model is None:
                    raise ValueError(
                        "Min-Max normalization parameters are missing. Ensure the model was trained with normalization."
                    )
                range_x = self.max_x_model - self.min_x_model
                return (data - self.min_x_model) / range_x

            elif self.normalization_method_model == "zscore":
                if self.mean_model is None or self.std_model is None:
                    raise ValueError(
                        "Z-Score normalization parameters are missing. Ensure the model was trained with normalization."
                    )
                return (data - self.mean_model) / self.std_model

        else:
            raise ValueError(
                "Provide either (x_train, x_val, x_test) for training or `data` for prediction."
            )

    @staticmethod
    def _denormalize_data(
        data, normalization_method: str, min_x=None, max_x=None, mean_=None, std_=None
    ):
        """
        Denormalize data using stored normalization parameters.
        Assumes `_normalize_data` was used during training to store min_x/max_x or mean_/std_.

        :param data: Normalized data to denormalize
        :return: Denormalized data
        """
        if normalization_method not in ["minmax", "zscore"]:
            raise ValueError(
                "Invalid normalization method. Choose 'minmax' or 'zscore'."
            )

        if min_x is None and mean_ is None:
            raise ValueError(
                "No normalization parameters found. Ensure the model was trained with normalization."
            )

        if normalization_method == "minmax":
            return data * (max_x - min_x) + min_x
        elif normalization_method == "zscore":
            return data * std_ + mean_
=======
        self.normalization_method = normalization_method
>>>>>>> 16779844

        self.train_size = train_size
        self.val_size = val_size
        self.test_size = test_size

        if not self.use_mask and np.isnan(data).any():
            raise ValueError(
                "Data contains NaNs, but use_mask is False. Please preprocess data to remove or impute NaNs."
            )

        self.imputer = imputer
        if self.id_data is not None:
            self.data = {}
            self.x_train = {}
            self.x_val = {}
            self.x_test = {}
            self.mask_train = {}
            self.mask_val = {}
            self.mask_test = {}
            for id_iter in self.id_data_dict:
                self.prepare_datasets(
                    self.id_data_dict[id_iter],
                    context_window,
                    normalize,
                    id_iter=id_iter,
                )

            # Extract the length of the datasets for each id to use it on the reconstruction
            self.length_datasets = {}
            for id_iter in self.id_data_dict:
                self.length_datasets[id_iter] = {}
                self.length_datasets[id_iter]["train"] = len(self.x_train[id_iter])
                self.length_datasets[id_iter]["val"] = len(self.x_val[id_iter])
                self.length_datasets[id_iter]["test"] = len(self.x_test[id_iter])

            # Concat all the datasets
            self.x_train = np.concatenate(
                [self.x_train[id_iter] for id_iter in sorted(self.id_data_dict.keys())],
                axis=0,
            )
            self.x_val = np.concatenate(
                [self.x_val[id_iter] for id_iter in sorted(self.id_data_dict.keys())],
                axis=0,
            )
            self.x_test = np.concatenate(
                [self.x_test[id_iter] for id_iter in sorted(self.id_data_dict.keys())],
                axis=0,
            )
            self.mask_train = np.concatenate(
                [
                    self.mask_train[id_iter]
                    for id_iter in sorted(self.id_data_dict.keys())
                ],
                axis=0,
            )
            self.mask_val = np.concatenate(
                [
                    self.mask_val[id_iter]
                    for id_iter in sorted(self.id_data_dict.keys())
                ],
                axis=0,
            )
            self.mask_test = np.concatenate(
                [
                    self.mask_test[id_iter]
                    for id_iter in sorted(self.id_data_dict.keys())
                ],
                axis=0,
            )
        else:
            self.prepare_datasets(data, context_window, normalize)
        self.normalize = normalize

        if isinstance(feature_to_check, int):
            feature_to_check = [feature_to_check]
        self.feature_to_check = feature_to_check

        self.input_features = self.x_train.shape[2]
        self.output_features = len(self.feature_to_check)

        self.shuffle = shuffle

        if self.shuffle:
            if shuffle_buffer_size is not None:
                if not isinstance(shuffle_buffer_size, int) or shuffle_buffer_size <= 0:
                    raise ValueError("shuffle_buffer_size must be a positive integer.")
                self.shuffle_buffer_size = shuffle_buffer_size
            else:
                self.shuffle_buffer_size = len(self.x_train)
        else:
            self.shuffle_buffer_size = None

        self.x_train_no_shuffle = np.copy(self.x_train)

        if self.use_mask:
            if self.custom_mask is not None:
                if isinstance(data, tuple) and (
                    not isinstance(self.custom_mask, tuple)
                    or len(self.custom_mask) != 3
                ):
                    raise ValueError(
                        "If data is a tuple, custom_mask must also be a tuple of the same length (train, val, test)."
                    )

                if not isinstance(data, tuple) and isinstance(self.custom_mask, tuple):
                    raise ValueError(
                        "If data is a single array, custom_mask cannot be a tuple."
                    )

                if isinstance(self.custom_mask, tuple):
                    mask_train, mask_val, mask_test = self.custom_mask
                    if (
                        mask_train.shape != self.data[0].shape
                        or mask_val.shape != self.data[1].shape
                        or mask_test.shape != self.data[2].shape
                    ):
                        raise ValueError(
                            "Each element of custom_mask must have the same shape as its corresponding dataset "
                            "(mask_train with x_train, mask_val with x_val, mask_test with x_test)."
                        )
                else:
                    if self.custom_mask.shape != data.shape:
                        raise ValueError(
                            "custom_mask must have the same shape as the original input data before transformation"
                        )
                    mask_train, mask_val, mask_test = self._time_series_split(
                        self.custom_mask,
                        self.train_size,
                        self.val_size,
                        self.test_size,
                    )

                self.mask_train = time_series_to_sequence(
                    mask_train,
                    context_window,
                    id_data=self.id_data[0] if self.id_data is not None else None,
                )
                self.mask_val = time_series_to_sequence(
                    mask_val,
                    context_window,
                    id_data=self.id_data[1] if self.id_data is not None else None,
                )
                self.mask_test = time_series_to_sequence(
                    mask_test,
                    context_window,
                    id_data=self.id_data[2] if self.id_data is not None else None,
                )

            # Check if masks and data have the same shape
            if (
                self.mask_train.shape != self.x_train.shape
                or self.mask_val.shape != self.x_val.shape
                or self.mask_test.shape != self.x_test.shape
            ):
                raise ValueError(
                    "Masks must have the same shape as the data after transformation."
                )

            train_dataset = tf.data.Dataset.from_tensor_slices(
                (self.x_train, self.mask_train)
            )
            val_dataset = tf.data.Dataset.from_tensor_slices(
                (self.x_val, self.mask_val)
            )
            test_dataset = tf.data.Dataset.from_tensor_slices(
                (self.x_test, self.mask_test)
            )

        else:
            train_dataset = tf.data.Dataset.from_tensor_slices(self.x_train)
            val_dataset = tf.data.Dataset.from_tensor_slices(self.x_val)
            test_dataset = tf.data.Dataset.from_tensor_slices(self.x_test)

        if self.shuffle:
            self.train_dataset = train_dataset.shuffle(
                buffer_size=self.shuffle_buffer_size
            )
        self.train_dataset = train_dataset.cache().batch(batch_size)
        self.val_dataset = val_dataset.cache().batch(batch_size)
        self.test_dataset = test_dataset.cache().batch(batch_size)

        self.bidirectional_encoder = bidirectional_encoder
        self.bidirectional_decoder = bidirectional_decoder

        self.activation_encoder = activation_encoder
        self.activation_decoder = activation_decoder

        model = Sequential(
            [
                encoder(
                    form=form,
                    context_window=context_window,
                    features=self.input_features,
                    hidden_dim=hidden_dim,
                    num_layers=num_layers,
                    use_bidirectional=self.bidirectional_encoder,
                    activation=self.activation_encoder,
                    verbose=verbose,
                ),
                decoder(
                    form=form,
                    context_window=context_window,
                    features=self.output_features,
                    hidden_dim=hidden_dim,
                    num_layers=num_layers,
                    use_bidirectional=self.bidirectional_decoder,
                    activation=self.activation_decoder,
                    verbose=verbose,
                ),
            ],
            name="autoencoder",
        )
        model.build()

        if verbose:
            logger.info(f"The model has the following structure: {model.summary()}")

        self.form = form
        self.model = model

        self.optimizer_name = optimizer
        self.model_optimizer = self._get_optimizer(optimizer)

        self.context_window = context_window
        if isinstance(time_step_to_check, int):
            time_step_to_check = [time_step_to_check]
        self.time_step_to_check = time_step_to_check

        max_time_step = self.context_window - 1
        if any(t > max_time_step for t in self.time_step_to_check):
            raise ValueError(
                f"time_step_to_check contains invalid indices. Must be between 0 and {max_time_step}."
            )

        self.hidden_dim = hidden_dim

        self.last_epoch = 0
        self.epochs = epochs

        self.save_path = save_path
        self.checkpoint = checkpoint

        self.verbose = verbose

        self.train_loss_history = None
        self.val_loss_history = None

        self.use_early_stopping = use_early_stopping
        self.patience = patience
        self.feature_weights = feature_weights

        @tf.function
        def train_step(x, mask=None):
            """
            Training step for the model.
            :param x: input data
            :param mask: optional binary mask for missing
            """
            with tf.GradientTape() as autoencoder_tape:
                x = tf.cast(x, tf.float32)

                hx = self.model.get_layer(f"{self.form}_encoder")(x)
                x_hat = self.model.get_layer(f"{self.form}_decoder")(hx)

                # Gather all required time steps
                x_real = tf.gather(x, self.time_step_to_check, axis=1)
                x_real = tf.gather(x_real, self.feature_to_check, axis=2)

                x_pred = tf.expand_dims(x_hat, axis=1)

                # Calculate mean loss across all selected points
                train_loss = self.masked_weighted_mse(x_real, x_pred, mask)

            autoencoder_gradient = autoencoder_tape.gradient(
                train_loss, self.model.trainable_variables
            )

            self.model_optimizer.apply_gradients(
                zip(autoencoder_gradient, self.model.trainable_variables)
            )

            return train_loss

        @tf.function
        def validation_step(x, mask=None):
            """
            Validation step for the model.
            :param x: input data
            :param mask: optional binary mask for missing
            """
            x = tf.cast(x, tf.float32)

            hx = self.model.get_layer(f"{self.form}_encoder")(x)
            x_hat = self.model.get_layer(f"{self.form}_decoder")(hx)

            # Gather all required time steps
            x_real = tf.gather(x, self.time_step_to_check, axis=1)
            x_real = tf.gather(x_real, self.feature_to_check, axis=2)

            x_pred = tf.expand_dims(x_hat, axis=1)
            # Calculate mean loss across all selected points
            val_loss = self.masked_weighted_mse(x_real, x_pred, mask)

            return val_loss

        # Lists to store loss history
        train_loss_history = []
        val_loss_history = []
        best_val_loss = float("inf")
        patience_counter = 0

        for epoch in range(1, self.epochs + 1):
            # Training loop
            epoch_train_losses = []
            for batch in self.train_dataset:
                if self.use_mask:
                    data, mask = batch
                else:
                    data = batch
                    mask = None

                loss = train_step(x=data, mask=mask)
                epoch_train_losses.append(float(loss))

            # Calculate average training loss for the epoch
            avg_train_loss = sum(epoch_train_losses) / len(epoch_train_losses)
            train_loss_history.append(avg_train_loss)

            # Validation loop
            epoch_val_losses = []
            for batch in self.val_dataset:
                if self.use_mask:
                    data, mask = batch
                else:
                    data = batch
                    mask = None

                val_loss = validation_step(x=data, mask=mask)
                epoch_val_losses.append(float(val_loss))

            # Calculate average validation loss for the epoch
            avg_val_loss = sum(epoch_val_losses) / len(epoch_val_losses)
            val_loss_history.append(avg_val_loss)

            self.last_epoch = epoch

            # Early stopping logic
            if self.use_early_stopping:
                if avg_val_loss < best_val_loss:
                    best_val_loss = avg_val_loss
                    patience_counter = 0
                    self.save(filename="best_model.keras")
                else:
                    patience_counter += 1

                if patience_counter >= self.patience:
                    logger.info(
                        f"Early stopping at epoch {epoch} | Best Validation Loss: {best_val_loss:.6f}"
                    )
                    break

            if epoch % self.checkpoint == 0:
                if self.verbose:
                    logger.info(
                        f"Epoch {epoch:4d} | "
                        f"Training Loss: {avg_train_loss:.6f} | "
                        f"Validation Loss: {avg_val_loss:.6f}"
                    )

                self.save(filename=f"{epoch}.keras")

                # Store the loss history in the model instance
        self.train_loss_history = train_loss_history
        self.val_loss_history = val_loss_history

        # Plot loss history
        plot_loss_history(
            train_loss=train_loss_history,
            val_loss=val_loss_history,
            save_path=os.path.join(self.save_path, "plots"),
        )

        self.save()

    def reconstruct(self):
        """
        Reconstruct the data using the trained model and plot the actual and reconstructed values.
        """
        # Calculate fitted values for each dataset
        # We use the original data for the training set to avoid shuffling in reconstruction step
        x_hat_train = self.model(self.x_train_no_shuffle)
        x_hat_val = self.model(self.x_val)
        x_hat_test = self.model(self.x_test)

        # Convert to numpy arrays
        x_hat_train = x_hat_train.numpy()
        x_hat_val = x_hat_val.numpy()
        x_hat_test = x_hat_test.numpy()

        # Get the original data for comparison
        x_train_converted = np.copy(
            self.x_train[:, self.time_step_to_check, self.feature_to_check]
        )
        x_val_converted = np.copy(
            self.x_val[:, self.time_step_to_check, self.feature_to_check]
        )
        x_test_converted = np.copy(
            self.x_test[:, self.time_step_to_check, self.feature_to_check]
        )

        # Handle denormalization if normalization was applied
        if self.normalize:
            # Use the global normalization values if ID-based normalization wasn't used
            if "global" in self.normalization_values:
                norm_values = self.normalization_values["global"]

                if self.normalization_method == "minmax":
                    scale_min = norm_values["min_x"][self.feature_to_check]
                    scale_max = norm_values["max_x"][self.feature_to_check]

                    # Denormalize predictions
                    x_hat_train = x_hat_train * (scale_max - scale_min) + scale_min
                    x_hat_val = x_hat_val * (scale_max - scale_min) + scale_min
                    x_hat_test = x_hat_test * (scale_max - scale_min) + scale_min

                    # Denormalize original data
                    x_train_converted = (
                        x_train_converted * (scale_max - scale_min) + scale_min
                    )
                    x_val_converted = (
                        x_val_converted * (scale_max - scale_min) + scale_min
                    )
                    x_test_converted = (
                        x_test_converted * (scale_max - scale_min) + scale_min
                    )

                elif self.normalization_method == "zscore":
                    scale_mean = norm_values["mean_"][self.feature_to_check]
                    scale_std = norm_values["std_"][self.feature_to_check]

                    # Denormalize predictions
                    x_hat_train = x_hat_train * scale_std + scale_mean
                    x_hat_val = x_hat_val * scale_std + scale_mean
                    x_hat_test = x_hat_test * scale_std + scale_mean

                    # Denormalize original data
                    x_train_converted = x_train_converted * scale_std + scale_mean
                    x_val_converted = x_val_converted * scale_std + scale_mean
                    x_test_converted = x_test_converted * scale_std + scale_mean

            # If we used ID-based normalization and need to reconstruct by ID
            elif self.id_data is not None and hasattr(self, "length_datasets"):
                logger.info("Performing ID-based denormalization")

                # Initialize arrays to store denormalized data
                denorm_x_hat_train = []
                denorm_x_hat_val = []
                denorm_x_hat_test = []
                denorm_x_train = []
                denorm_x_val = []
                denorm_x_test = []

                # Keep track of current positions in the datasets
                train_start_idx = 0
                val_start_idx = 0
                test_start_idx = 0

                # Process each ID separately
                for id_key in sorted(self.length_datasets.keys()):
                    # Get the normalization values for this ID
                    norm_key = f"id_{id_key}"
                    if norm_key not in self.normalization_values:
                        logger.warning(
                            f"No normalization values found for {norm_key}, skipping"
                        )
                        continue

                    norm_values = self.normalization_values[norm_key]

                    # Get dataset lengths for this ID
                    train_length = self.length_datasets[id_key]["train"]
                    val_length = self.length_datasets[id_key]["val"]
                    test_length = self.length_datasets[id_key]["test"]

                    # Extract segments for this ID
                    train_end_idx = train_start_idx + train_length
                    val_end_idx = val_start_idx + val_length
                    test_end_idx = test_start_idx + test_length

                    id_x_hat_train = x_hat_train[train_start_idx:train_end_idx]
                    id_x_hat_val = x_hat_val[val_start_idx:val_end_idx]
                    id_x_hat_test = x_hat_test[test_start_idx:test_end_idx]

                    id_x_train = x_train_converted[train_start_idx:train_end_idx]
                    id_x_val = x_val_converted[val_start_idx:val_end_idx]
                    id_x_test = x_test_converted[test_start_idx:test_end_idx]

                    # Apply denormalization based on the normalization method
                    if self.normalization_method == "minmax":
                        scale_min = norm_values["min_x"][self.feature_to_check]
                        scale_max = norm_values["max_x"][self.feature_to_check]

                        # Denormalize predictions
                        id_x_hat_train = (
                            id_x_hat_train * (scale_max - scale_min) + scale_min
                        )
                        id_x_hat_val = (
                            id_x_hat_val * (scale_max - scale_min) + scale_min
                        )
                        id_x_hat_test = (
                            id_x_hat_test * (scale_max - scale_min) + scale_min
                        )

                        # Denormalize original data
                        id_x_train = id_x_train * (scale_max - scale_min) + scale_min
                        id_x_val = id_x_val * (scale_max - scale_min) + scale_min
                        id_x_test = id_x_test * (scale_max - scale_min) + scale_min

                    elif self.normalization_method == "zscore":
                        scale_mean = norm_values["mean_"][self.feature_to_check]
                        scale_std = norm_values["std_"][self.feature_to_check]

                        # Denormalize predictions
                        id_x_hat_train = id_x_hat_train * scale_std + scale_mean
                        id_x_hat_val = id_x_hat_val * scale_std + scale_mean
                        id_x_hat_test = id_x_hat_test * scale_std + scale_mean

                        # Denormalize original data
                        id_x_train = id_x_train * scale_std + scale_mean
                        id_x_val = id_x_val * scale_std + scale_mean
                        id_x_test = id_x_test * scale_std + scale_mean

                    # Store denormalized data
                    denorm_x_hat_train.append(id_x_hat_train)
                    denorm_x_hat_val.append(id_x_hat_val)
                    denorm_x_hat_test.append(id_x_hat_test)
                    denorm_x_train.append(id_x_train)
                    denorm_x_val.append(id_x_val)
                    denorm_x_test.append(id_x_test)

                    # Update indices for next iteration
                    train_start_idx += train_length
                    val_start_idx += val_length
                    test_start_idx += test_length

                # Concatenate all denormalized data
                if denorm_x_hat_train:
                    x_hat_train = np.concatenate(denorm_x_hat_train, axis=0)
                    x_hat_val = np.concatenate(denorm_x_hat_val, axis=0)
                    x_hat_test = np.concatenate(denorm_x_hat_test, axis=0)
                    x_train_converted = np.concatenate(denorm_x_train, axis=0)
                    x_val_converted = np.concatenate(denorm_x_val, axis=0)
                    x_test_converted = np.concatenate(denorm_x_test, axis=0)
                else:
                    logger.warning("No IDs were successfully denormalized")

        # Combine the datasets
        x_hat = np.concatenate((x_hat_train.T, x_hat_val.T, x_hat_test.T), axis=1)
        x_converted = np.concatenate(
            (x_train_converted.T, x_val_converted.T, x_test_converted.T), axis=1
        )

        # Get feature labels for the selected features, if we have feature names, extract only those that correspond to feature_to_check
        feature_labels = (
            [self.features_name[i] for i in self.feature_to_check]
            if hasattr(self, "features_name")
            else None
        )

        # Get the split indices
        train_split = self.x_train.shape[0]
        val_split = train_split + self.x_val.shape[0]

        plot_actual_and_reconstructed(
            actual=x_converted,
            reconstructed=x_hat,
            save_path=os.path.join(self.save_path, "plots"),
            feature_labels=feature_labels,
            train_split=train_split,
            val_split=val_split,
            length_datasets=self.length_datasets if self.id_data_dict != {} else None,
        )

        return True

    def save(self, save_path: str = None, filename: str = None):
        """
        Save the model to the specified path.
        :param save_path: path to save the model
        :type save_path: str
        :param filename: name of the file to save the model
        :type filename: str
        """
        try:
            save_path = save_path or self.save_path
            filename = filename or f"{self.last_epoch}.keras"
            self.model.save(os.path.join(save_path, "models", filename))
            training_params = {
                "context_window": self.context_window,
                "time_step_to_check": self.time_step_to_check,
            }

            # Solo guardamos los parámetros de normalización si normalize=True
            if self.normalize:
                training_params["normalization_method"] = self.normalization_method

                if self.normalization_method == "minmax":
                    training_params["min_x"] = (
                        self.min_x.tolist() if self.min_x is not None else None
                    )
                    training_params["max_x"] = (
                        self.max_x.tolist() if self.max_x is not None else None
                    )
                elif self.normalization_method == "zscore":
                    training_params["mean_"] = (
                        self.mean_.tolist() if self.mean_ is not None else None
                    )
                    training_params["std_"] = (
                        self.std_.tolist() if self.std_ is not None else None
                    )

            np.save(
                os.path.join(self.save_path, "models", "params.npy"), training_params
            )
        except Exception as e:
            logger.error(f"Error saving the model: {e}")
            raise

    def load(self, model_path: str):
        """
        Load the model from the specified path.
        :param model_path: path to load the model
        :type model_path: str
        """
        self.model = load_model(model_path)

        params_file = os.path.join(os.path.dirname(model_path), "params.npy")

        if os.path.exists(params_file):
            params = np.load(params_file, allow_pickle=True).item()

            self.min_x_model = (
                np.array(params.get("min_x"))
                if params.get("min_x") is not None
                else None
            )
            self.max_x_model = (
                np.array(params.get("max_x"))
                if params.get("max_x") is not None
                else None
            )
            self.mean_model = (
                np.array(params.get("mean_"))
                if params.get("mean_") is not None
                else None
            )
            self.std_model = (
                np.array(params.get("std_")) if params.get("std_") is not None else None
            )
            self.normalization_method_model = params.get("normalization_method", None)

            if "context_window" not in params:
                raise ValueError(
                    "Missing required parameter: 'context_window' in params.npy"
                )

            self.context_window_model = params["context_window"]

        else:
            raise FileNotFoundError(
                f"Parameter file {params_file} not found. Make sure the model was trained and saved correctly."
            )

    @staticmethod
    def _apply_padding(data, reconstructed, context_window, time_step_to_check):
        """
        Apply padding dynamically based on time_step_to_check and context_window.

        :param data: Original dataset shape (num_samples, num_features)
        :param reconstructed: Predicted values shape (num_samples - context_window, num_features)
        :param context_window: Context window size
        :param time_step_to_check: Time step to predict within the window
        :return: Padded reconstructed dataset
        """
        num_samples, num_features = data.shape
        padded_reconstructed = np.full((num_samples, num_features), np.nan)

        # Determine the offset based on time_step_to_check
        # TODO: Improve this logic to handle multiple time steps
        if isinstance(time_step_to_check, list):
            time_step_to_check = time_step_to_check[0]
        if time_step_to_check == 0:
            padded_reconstructed[: num_samples - (context_window - 1)] = reconstructed
        elif time_step_to_check == context_window - 1:
            padded_reconstructed[context_window - 1 :] = reconstructed
        else:
            before = time_step_to_check
            after = context_window - 1 - time_step_to_check
            padded_reconstructed[before : num_samples - after] = reconstructed

        return padded_reconstructed

    def reconstruct_new_data(
        self,
        data,
        iterations: int = None,
        model_path=None,
    ):
        """
        Predict and reconstruct unknown data, iterating over NaN values to improve predictions.
        Uses stored `context_window`, normalization parameters, and the trained model.

        :param data: Input data (numpy array, pandas DataFrame, or polars DataFrame).
        :param iterations: Number of reconstruction iterations (None = no iteration).
        :param model_path: Optional path to load a trained model if not already loaded.
        :return: Reconstructed data.
        """

        if model_path is not None:
            self.load(model_path)
        else:
            raise ValueError(
                "No trained model found in memory. Provide `model_path` to load one."
            )

        normalization_used = self.normalization_method_model is not None
        data, feature_names = self._convert_data_to_numpy(data)

        data_original = np.copy(data)
        nan_positions = np.isnan(data)
        has_nans = np.any(nan_positions)
        reconstructed_iterations = {}

        # Case 1: No NaNs and no iterations (simple prediction)
        if not has_nans:
            if normalization_used:
                try:
                    data = self._normalize_data(data=data)
                except Exception as e:
                    raise ValueError(f"Error during normalization: {e}")

            data_seq = time_series_to_sequence(data, self.context_window_model)
            reconstructed_data = self.model.predict(data_seq)

            if normalization_used:
                reconstructed_data = self._denormalize_data(
                    reconstructed_data,
                    normalization_method=self.normalization_method_model,
                    min_x=self.min_x_model,
                    max_x=self.max_x_model,
                    mean_=self.mean_model,
                    std_=self.std_model,
                )

            padded_reconstructed = self._apply_padding(
                data,
                reconstructed_data,
                self.context_window_model,
                self.time_step_to_check,
            )

            reconstructed_df = (
                pd.DataFrame(padded_reconstructed, columns=feature_names)
                if feature_names
                else padded_reconstructed
            )

            plot_actual_and_reconstructed(
                actual=data_original.T,
                reconstructed=padded_reconstructed.T,
                save_path=os.path.join(self.save_path, "plots"),
                feature_labels=feature_names,
                train_split=None,
                val_split=None,
                id_data=None,
            )
            return reconstructed_df

        # Case 2: Dataset with Nans (iterative prediction)
        elif has_nans and iterations is not None and iterations > 0:
            reconstruction_records = []
            reconstructed_iterations[0] = np.copy(data)

            if normalization_used:
                try:
                    data = self._normalize_data(data=data)
                except Exception as e:
                    raise ValueError(f"Error during normalization: {e}")

            for iter_num in range(1, iterations):
                if self.imputer is not None:
                    data = self.imputer.apply_imputation(pd.DataFrame(data)).to_numpy()
                else:
                    data = np.nan_to_num(data, nan=0)

                data_seq = time_series_to_sequence(data, self.context_window_model)

                reconstructed_data = self.model.predict(data_seq)

                if normalization_used:
                    reconstructed_data = self._denormalize_data(
                        reconstructed_data,
                        normalization_method=self.normalization_method_model,
                        min_x=self.min_x_model,
                        max_x=self.max_x_model,
                        mean_=self.mean_model,
                        std_=self.std_model,
                    )

                padded_reconstructed = self._apply_padding(
                    data,
                    reconstructed_data,
                    self.context_window_model,
                    self.time_step_to_check,
                )
                reconstructed_iterations[iter_num] = np.copy(padded_reconstructed)

                for i, j in zip(*np.where(nan_positions)):
                    reconstruction_records.append(
                        {
                            "Column": j + 1,
                            "Timestep": i,
                            "Iteration": iter_num,
                            "Reconstructed value": padded_reconstructed[i, j],
                        }
                    )
                    if normalization_used:
                        data[i, j] = self._normalize_data(data=padded_reconstructed)[
                            i, j
                        ]
                    else:
                        data[i, j] = padded_reconstructed[i, j]

            # Last iteration
            if self.imputer is not None:
                data = self.imputer.apply_imputation(pd.DataFrame(data)).to_numpy()
            else:
                data = np.nan_to_num(data, nan=0)

            data_seq = time_series_to_sequence(data, self.context_window_model)
            reconstructed_data_final = self.model.predict(data_seq)

            if normalization_used:
                reconstructed_data_final = self._denormalize_data(
                    reconstructed_data_final,
                    normalization_method=self.normalization_method_model,
                    min_x=self.min_x_model,
                    max_x=self.max_x_model,
                    mean_=self.mean_model,
                    std_=self.std_model,
                )

            padded_reconstructed_final = self._apply_padding(
                data,
                reconstructed_data_final,
                self.context_window_model,
                self.time_step_to_check,
            )
            reconstructed_iterations[iterations] = np.copy(padded_reconstructed_final)

            for i in range(data.shape[0]):
                for j in range(data.shape[1]):
                    if nan_positions[i, j]:
                        reconstruction_records.append(
                            {
                                "Column": j + 1,
                                "Timestep": i,
                                "Iteration": iterations,
                                "Reconstructed value": padded_reconstructed_final[i, j],
                            }
                        )

            reconstructed_df = (
                pd.DataFrame(reconstructed_data_final, columns=feature_names)
                if feature_names
                else reconstructed_data_final
            )

            progress_df = pd.DataFrame(reconstruction_records)
            file_path = os.path.join(self.save_path, "reconstruction_progress.xlsx")
            progress_df.to_excel(file_path, index=False)

            plot_reconstruction_iterations(
                original_data=data_original.T,
                reconstructed_iterations={
                    k: v.T for k, v in reconstructed_iterations.items()
                },
                save_path=os.path.join(self.save_path, "plots"),
                feature_labels=feature_names,
            )

            return reconstructed_df<|MERGE_RESOLUTION|>--- conflicted
+++ resolved
@@ -197,54 +197,106 @@
 
     def _normalize_data(
         self,
-        x_train: np.array,
-        x_val: np.array,
-        x_test: np.array,
+        x_train: np.array=None,
+        x_val: np.array=None,
+        x_test: np.array=None,
+        data=None,
         id_iter: Optional[Union[str, int]] = None,
     ):
         """
-        Normalize the data using the specified method.
-
-        :param x_train: training data
-        :type x_train: np.array
-        :param x_val: validation data
-        :type x_val: np.array
-        :param x_test: test data
-        :type x_test: np.array
+        Normalize data using the specified method.
+        Can be used for training (x_train, x_val, x_test) or prediction (data).
+
+        - During training: Computes and stores normalization parameters.
+        - During prediction: Uses stored parameters.
+
+        :param x_train: Training data (for training mode)
+        :param x_val: Validation data (for training mode)
+        :param x_test: Test data (for training mode)
+        :param data: New data to normalize (for prediction mode)
         :param id_iter: id of the iteration
         :type id_iter: Optional[Union[str, int]]
-        :return: normalized data
-        :rtype: Tuple[np.array, np.array, np.array]
-        """
+        :return: Normalized data in training or prediction mode
+        """
+
         normalization_values = {}
-
-        if self.normalization_method == "minmax":
-            min_x = np.nanmin(x_train, axis=0)
-            max_x = np.nanmax(x_train, axis=0)
-            range_x = max_x - min_x
-            x_train = (x_train - min_x) / range_x
-            x_val = (x_val - min_x) / range_x
-            x_test = (x_test - min_x) / range_x
-            normalization_values = {"min_x": min_x, "max_x": max_x}
-        elif self.normalization_method == "zscore":
-            mean_ = np.nanmean(x_train, axis=0)
-            std_ = np.nanstd(x_train, axis=0)
-            x_train = (x_train - mean_) / std_
-            x_val = (x_val - mean_) / std_
-            x_test = (x_test - mean_) / std_
-            normalization_values = {"mean_": mean_, "std_": std_}
-
-        # Initialize normalization_values attribute if it doesn't exist
-        if not hasattr(self, "normalization_values"):
-            self.normalization_values = {}
-
-        # Store normalization values by ID or globally
-        if id_iter is not None:
-            self.normalization_values[f"id_{id_iter}"] = normalization_values
+        # === Training Mode ===
+        if x_train is not None and x_val is not None and x_test is not None:
+
+            if self.normalization_method == "minmax":
+                min_x = np.nanmin(x_train, axis=0)
+                max_x = np.nanmax(x_train, axis=0)
+                range_x = max_x - min_x
+                x_train = (x_train - min_x) / range_x
+                x_val = (x_val - min_x) / range_x
+                x_test = (x_test - min_x) / range_x
+                normalization_values = {"min_x": min_x, "max_x": max_x}
+            elif self.normalization_method == "zscore":
+                mean_ = np.nanmean(x_train, axis=0)
+                std_ = np.nanstd(x_train, axis=0)
+                x_train = (x_train - mean_) / std_
+                x_val = (x_val - mean_) / std_
+                x_test = (x_test - mean_) / std_
+                normalization_values = {"mean_": mean_, "std_": std_}
+
+            # Initialize normalization_values attribute if it doesn't exist
+            if not hasattr(self, "normalization_values"):
+                self.normalization_values = {}
+
+            # Store normalization values by ID or globally
+            if id_iter is not None:
+                self.normalization_values[f"id_{id_iter}"] = normalization_values
+            else:
+                self.normalization_values["global"] = normalization_values
+
+        # === Prediction Mode ===
+        elif data is not None:
+            if self.normalization_method_model == "minmax":
+                if self.min_x_model is None or self.max_x_model is None:
+                    raise ValueError(
+                        "Min-Max normalization parameters are missing. Ensure the model was trained with normalization."
+                    )
+                range_x = self.max_x_model - self.min_x_model
+                return (data - self.min_x_model) / range_x
+
+            elif self.normalization_method_model == "zscore":
+                if self.mean_model is None or self.std_model is None:
+                    raise ValueError(
+                        "Z-Score normalization parameters are missing. Ensure the model was trained with normalization."
+                    )
+                return (data - self.mean_model) / self.std_model
+
         else:
-            self.normalization_values["global"] = normalization_values
-
+            raise ValueError(
+                "Provide either (x_train, x_val, x_test) for training or `data` for prediction."
+            )
         return x_train, x_val, x_test
+
+    @staticmethod
+    def _denormalize_data(
+        data, normalization_method: str, min_x=None, max_x=None, mean_=None, std_=None
+    ):
+        """
+        Denormalize data using stored normalization parameters.
+        Assumes `_normalize_data` was used during training to store min_x/max_x or mean_/std_.
+
+        :param data: Normalized data to denormalize
+        :return: Denormalized data
+        """
+        if normalization_method not in ["minmax", "zscore"]:
+            raise ValueError(
+                "Invalid normalization method. Choose 'minmax' or 'zscore'."
+            )
+
+        if min_x is None and mean_ is None:
+            raise ValueError(
+                "No normalization parameters found. Ensure the model was trained with normalization."
+            )
+
+        if normalization_method == "minmax":
+            return data * (max_x - min_x) + min_x
+        elif normalization_method == "zscore":
+            return data * std_ + mean_
 
     def prepare_datasets(
         self,
@@ -698,89 +750,7 @@
                 "Invalid normalization method. Choose 'minmax' or 'zscore'."
             )
 
-<<<<<<< HEAD
-    def _normalize_data(self, x_train=None, x_val=None, x_test=None, data=None):
-        """
-        Normalize data using the specified method.
-        Can be used for training (x_train, x_val, x_test) or prediction (data).
-
-        - During training: Computes and stores normalization parameters.
-        - During prediction: Uses stored parameters.
-
-        :param x_train: Training data (for training mode)
-        :param x_val: Validation data (for training mode)
-        :param x_test: Test data (for training mode)
-        :param data: New data to normalize (for prediction mode)
-        :return: Normalized data in training or prediction mode
-        """
-
-        # === Training Mode ===
-        if x_train is not None and x_val is not None and x_test is not None:
-            if self.normalization_method == "minmax":
-                self.min_x = np.nanmin(x_train, axis=0)
-                self.max_x = np.nanmax(x_train, axis=0)
-                range_x = self.max_x - self.min_x
-                x_train = (x_train - self.min_x) / range_x
-                x_val = (x_val - self.min_x) / range_x
-                x_test = (x_test - self.min_x) / range_x
-            elif self.normalization_method == "zscore":
-                self.mean_ = np.nanmean(x_train, axis=0)
-                self.std_ = np.nanstd(x_train, axis=0)
-                x_train = (x_train - self.mean_) / self.std_
-                x_val = (x_val - self.mean_) / self.std_
-                x_test = (x_test - self.mean_) / self.std_
-            return x_train, x_val, x_test
-
-        # === Prediction Mode ===
-        elif data is not None:
-            if self.normalization_method_model == "minmax":
-                if self.min_x_model is None or self.max_x_model is None:
-                    raise ValueError(
-                        "Min-Max normalization parameters are missing. Ensure the model was trained with normalization."
-                    )
-                range_x = self.max_x_model - self.min_x_model
-                return (data - self.min_x_model) / range_x
-
-            elif self.normalization_method_model == "zscore":
-                if self.mean_model is None or self.std_model is None:
-                    raise ValueError(
-                        "Z-Score normalization parameters are missing. Ensure the model was trained with normalization."
-                    )
-                return (data - self.mean_model) / self.std_model
-
-        else:
-            raise ValueError(
-                "Provide either (x_train, x_val, x_test) for training or `data` for prediction."
-            )
-
-    @staticmethod
-    def _denormalize_data(
-        data, normalization_method: str, min_x=None, max_x=None, mean_=None, std_=None
-    ):
-        """
-        Denormalize data using stored normalization parameters.
-        Assumes `_normalize_data` was used during training to store min_x/max_x or mean_/std_.
-
-        :param data: Normalized data to denormalize
-        :return: Denormalized data
-        """
-        if normalization_method not in ["minmax", "zscore"]:
-            raise ValueError(
-                "Invalid normalization method. Choose 'minmax' or 'zscore'."
-            )
-
-        if min_x is None and mean_ is None:
-            raise ValueError(
-                "No normalization parameters found. Ensure the model was trained with normalization."
-            )
-
-        if normalization_method == "minmax":
-            return data * (max_x - min_x) + min_x
-        elif normalization_method == "zscore":
-            return data * std_ + mean_
-=======
         self.normalization_method = normalization_method
->>>>>>> 16779844
 
         self.train_size = train_size
         self.val_size = val_size
