--- conflicted
+++ resolved
@@ -1,9 +1,6 @@
 import os
 import pickle
-<<<<<<< HEAD
 from pathlib import Path
-=======
->>>>>>> 552f6ce5
 from typing import Any, Dict, List, Optional, Tuple, Union
 
 import numpy as np
@@ -12,19 +9,12 @@
 import tensorflow as tf
 from keras import Sequential
 from keras.src.optimizers import SGD, Adadelta, Adagrad, Adam, Adamax, Nadam, RMSprop
-<<<<<<< HEAD
 from tensorflow.keras.layers import Dense
 
 import mango_time_series.models.modules.anomaly_detector as ad
 import mango_time_series.models.utils.plots as plots
 from mango.logging import get_configured_logger
 from mango.processing.data_imputer import DataImputer
-=======
-from mango.logging import get_configured_logger
-from mango.processing.data_imputer import DataImputer
-from tensorflow.keras.layers import Dense
-
->>>>>>> 552f6ce5
 from mango_time_series.models.modules import decoder, encoder
 from mango_time_series.models.utils.plots import (
     plot_actual_and_reconstructed,
