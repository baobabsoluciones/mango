--- conflicted
+++ resolved
@@ -6,7 +6,7 @@
 import tensorflow as tf
 from keras import Sequential
 from keras.src.optimizers import Adam
-from tensorflow.python.keras.models import load_model
+from tensorflow.keras.models import load_model
 
 from mango_time_series.models.losses import mean_squared_error
 from mango_time_series.models.modules import encoder, decoder
@@ -38,11 +38,8 @@
         hidden_dim: Union[int, List[int]] = None,
         bidirectional_encoder: bool = False,
         bidirectional_decoder: bool = False,
-<<<<<<< HEAD
         activation_encoder: str = None,
         activation_decoder: str = None,
-=======
->>>>>>> 532110a4
         normalize: bool = True,
         normalization_method: str = "minmax",
         batch_size: int = 32,
@@ -91,13 +88,10 @@
         :param bidirectional_decoder: whether to use bidirectional LSTM in the
             decoder part of the model.
         :type bidirectional_decoder: bool
-<<<<<<< HEAD
         :param activation_encoder: activation function for the encoder layers.
         :type activation_encoder: str
         :param activation_decoder: activation function for the decoder layers.
         :type activation_decoder: str
-=======
->>>>>>> 532110a4
         :param normalize: whether to normalize the data or not.
         :type normalize: bool
         :param normalization_method: method to normalize the data. It can be
@@ -168,13 +162,10 @@
                     f"Bidirectional is not supported for decoder type '{form}'."
                 )
 
-<<<<<<< HEAD
         if normalization_method not in ["minmax", "zscore"]:
             raise ValueError("Invalid normalization method. Choose 'minmax' or 'zscore'.")
 
         self.normalization_method = normalization_method
-=======
->>>>>>> 532110a4
         self.prepare_datasets(data, context_window, normalize, split_size)
 
         if isinstance(feature_to_check, int):
@@ -196,12 +187,9 @@
         self.bidirectional_encoder = bidirectional_encoder
         self.bidirectional_decoder = bidirectional_decoder
 
-<<<<<<< HEAD
         self.activation_encoder = activation_encoder
         self.activation_decoder = activation_decoder
 
-=======
->>>>>>> 532110a4
         model = Sequential(
             [
                 encoder(
@@ -211,10 +199,7 @@
                     hidden_dim=hidden_dim,
                     num_layers=num_layers,
                     use_bidirectional=self.bidirectional_encoder,
-<<<<<<< HEAD
                     activation=self.activation_encoder,
-=======
->>>>>>> 532110a4
                     verbose=verbose,
                 ),
                 decoder(
@@ -224,10 +209,7 @@
                     hidden_dim=hidden_dim,
                     num_layers=num_layers,
                     use_bidirectional=self.bidirectional_decoder,
-<<<<<<< HEAD
                     activation=self.activation_decoder,
-=======
->>>>>>> 532110a4
                     verbose=verbose,
                 ),
             ],
@@ -398,8 +380,6 @@
             with tf.GradientTape() as autoencoder_tape:
                 x = tf.cast(x, tf.float32)
 
-                tf.print("Shape of x before encoder:", tf.shape(x))
-
                 hx = self.model.get_layer(f"{self.form}_encoder")(x)
                 x_hat = self.model.get_layer(f"{self.form}_decoder")(hx)
 
