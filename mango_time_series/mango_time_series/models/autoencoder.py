--- conflicted
+++ resolved
@@ -1,3 +1,4 @@
+import logging
 import os
 from typing import Union, List, Tuple, Any, Optional
 
@@ -50,9 +51,6 @@
         patience: int = 10,
         verbose: bool = False,
         feature_names: Optional[List[str]] = None,
-<<<<<<< HEAD
-        id_columns: Union[str, int, List[str], List[int], None] = None,
-=======
         feature_weights: Optional[List[float]] = None,
         shuffle: bool = False,
         shuffle_buffer_size: Optional[int] = None,
@@ -64,7 +62,7 @@
         train_size: Optional[float] = None,
         val_size: Optional[float] = None,
         test_size: Optional[float] = None,
->>>>>>> 759ab2df
+        id_columns: Union[str, int, List[str], List[int], None] = None,
     ):
         """
         Initialize the Autoencoder model
@@ -127,12 +125,6 @@
         :param feature_names: optional list of feature names to use for the model.
             If provided, these names will be used instead of automatically extracted ones.
         :type feature_names: Optional[List[str]]
-<<<<<<< HEAD
-        :param id_columns: optional column(s) to process the data by groups.
-            If provided, the data will be grouped by this column and processed separately.
-            Can be a column name (str), a column index (int), or a list of either.
-        :type id_columns: Union[str, int, List[str], List[int], None]
-=======
         :param feature_weights: optional list of feature weights to use for the model.
             If provided, these weights will be used to scale the loss for each feature.
         :type feature_weights: Optional[List[float]]
@@ -150,7 +142,10 @@
         :type val_size: Optional[float]
         :param test_size: proportion of the dataset to include in the test set
         :type test_size: Optional[float]
->>>>>>> 759ab2df
+        :param id_columns: optional column(s) to process the data by groups.
+            If provided, the data will be grouped by this column and processed separately.
+            Can be a column name (str), a column index (int), or a list of either.
+        :type id_columns: Union[str, int, List[str], List[int], None]
         """
 
         root_dir = os.path.abspath(os.getcwd())
@@ -288,7 +283,6 @@
                 "Invalid normalization method. Choose 'minmax' or 'zscore'."
             )
 
-        self.normalize = normalize
         self.normalization_method = normalization_method
 
         contains_nans = np.isnan(data).any() if isinstance(data, np.ndarray) else False
@@ -686,7 +680,6 @@
     ):
         """
         Prepare the dataset for the model training and testing when the data is a single numpy array.
-
         :param data: numpy array with the data
         :type data: np.array
         :param context_window: context window for the model
@@ -697,11 +690,6 @@
         :type split_size: float
         :return: True if the dataset is prepared successfully
         """
-<<<<<<< HEAD
-        # We need to split the data into train, validation and test datasets.
-        # Validation should be 10% of the total data,
-        # so train is split_size - 10% and test is 100% - split_size
-        # FIXME: Need to check if this is the best way to split the data
         if self.id_data is not None:
             unique_ids = np.unique(self.id_data)
             train_indices, val_indices, test_indices = [], [], []
@@ -731,35 +719,12 @@
             )
 
         else:
-            # Default behavior if no IDs are provided
-            train_split_point = round((split_size - 0.1) * data.shape[0])
-            val_split_point = train_split_point + round(0.1 * data.shape[0])
-
-            x_train = data[:train_split_point, :]
-            x_val = data[train_split_point:val_split_point, :]
-            x_test = data[val_split_point:, :]
-
-            id_train = id_val = id_test = None
-
-        # If normalize is True, we need to normalize the data before splitting it into train, validation and test datasets and transforming it into a sequence of data.
-        # Normalization can be done using minmax or zscore methods.
-        # minmax method scales the data between 0 and 1, while zscore method scales the data to have a mean of 0 and a standard deviation of 1. We store the min and max values of the data for later use.
+            x_train, x_val, x_test = self._time_series_split(
+                data, self.train_size, self.val_size, self.test_size
+            )
+        id_train = id_val = id_test = None
         if normalize:
-            x_train = x_train.astype(np.float64)
-            if self.normalization_method == "minmax":
-                self.max_x = np.max(x_train, axis=0)
-                self.min_x = np.min(x_train, axis=0)
-                range_x = self.max_x - self.min_x
-                x_train = (x_train - self.min_x) / range_x
-                x_val = (x_val - self.min_x) / range_x
-                x_test = (x_test - self.min_x) / range_x
-
-            elif self.normalization_method == "zscore":
-                self.mean_ = np.mean(x_train, axis=0)
-                self.std_ = np.std(x_train, axis=0)
-                x_train = (x_train - self.mean_) / self.std_
-                x_val = (x_val - self.mean_) / self.std_
-                x_test = (x_test - self.mean_) / self.std_
+            x_train, x_val, x_test = self._normalize_data(x_train, x_val, x_test)
 
         # We need to transform the data into a sequence of data.
         self.data = (x_train, x_val, x_test)
@@ -774,25 +739,6 @@
                 "Validation or Test sets are empty after sequence transformation. "
                 "Consider reducing context_window or adjusting split_size."
             )
-
-        # Update samples count
-        self.samples = (
-            self.x_train.shape[0] + self.x_val.shape[0] + self.x_test.shape[0]
-        )
-=======
-
-        x_train, x_val, x_test = self._time_series_split(
-            data, self.train_size, self.val_size, self.test_size
-        )
-
-        if normalize:
-            x_train, x_val, x_test = self._normalize_data(x_train, x_val, x_test)
-
-        self.data = (x_train, x_val, x_test)
-        self.x_train = time_series_to_sequence(x_train, context_window)
-        self.x_val = time_series_to_sequence(x_val, context_window)
-        self.x_test = time_series_to_sequence(x_test, context_window)
->>>>>>> 759ab2df
 
         # Update samples count
         self.samples = (
@@ -816,46 +762,6 @@
         :type normalize: bool
         :return: True if the dataset is prepared successfully
         """
-<<<<<<< HEAD
-
-        x_train, x_val, x_test = data
-
-        if normalize:
-            x_train = x_train.astype(np.float64)
-
-            if self.normalization_method == "minmax":
-                self.max_x = np.max(x_train, axis=0)
-                self.min_x = np.min(x_train, axis=0)
-                range_x = self.max_x - self.min_x
-                x_train = (x_train - self.min_x) / range_x
-                x_val = (x_val - self.min_x) / range_x
-                x_test = (x_test - self.min_x) / range_x
-
-            elif self.normalization_method == "zscore":
-                self.mean_ = np.mean(x_train, axis=0)
-                self.std_ = np.std(x_train, axis=0)
-                x_train = (x_train - self.mean_) / self.std_
-                x_val = (x_val - self.mean_) / self.std_
-                x_test = (x_test - self.mean_) / self.std_
-
-        self.data = (x_train, x_val, x_test)
-
-        self.x_train = time_series_to_sequence(
-            x_train,
-            context_window,
-            id_data=self.id_data[0] if self.id_data is not None else None,
-        )
-        self.x_val = time_series_to_sequence(
-            x_val,
-            context_window,
-            id_data=self.id_data[1] if self.id_data is not None else None,
-        )
-        self.x_test = time_series_to_sequence(
-            x_test,
-            context_window,
-            id_data=self.id_data[2] if self.id_data is not None else None,
-        )
-=======
         x_train, x_val, x_test = data
 
         if normalize:
@@ -863,10 +769,9 @@
 
         self.data = (x_train, x_val, x_test)
 
-        self.x_train = time_series_to_sequence(x_train, context_window)
-        self.x_val = time_series_to_sequence(x_val, context_window)
-        self.x_test = time_series_to_sequence(x_test, context_window)
->>>>>>> 759ab2df
+        self.x_train = time_series_to_sequence(x_train, context_window, id_data=self.id_data[0] if self.id_data is not None else None)
+        self.x_val = time_series_to_sequence(x_val, context_window, id_data=self.id_data[1] if self.id_data is not None else None)
+        self.x_test = time_series_to_sequence(x_test, context_window, id_data=self.id_data[2] if self.id_data is not None else None)
 
         self.samples = (
             self.x_train.shape[0] + self.x_val.shape[0] + self.x_test.shape[0]
@@ -1076,12 +981,6 @@
         Reconstruct the data using the trained model and plot the actual and reconstructed values.
         """
         # Calculate fitted values for each dataset
-<<<<<<< HEAD
-        x_hat_train = self.model(self.x_train).numpy()
-        x_hat_val = self.model(self.x_val).numpy()
-        x_hat_test = self.model(self.x_test).numpy()
-
-=======
         # We use the original data for the training set to avoid shuffling in reconstruction step
         x_hat_train = self.model(self.x_train_original)
         x_hat_val = self.model(self.x_val)
@@ -1091,21 +990,13 @@
         x_hat_train = x_hat_train.numpy()
         x_hat_val = x_hat_val.numpy()
         x_hat_test = x_hat_test.numpy()
->>>>>>> 759ab2df
         if self.normalize:
             if self.normalization_method == "minmax":
                 scale_max = self.max_x[self.feature_to_check]
                 scale_min = self.min_x[self.feature_to_check]
-<<<<<<< HEAD
-                range_x = scale_max - scale_min
-                x_hat_train = x_hat_train * range_x + scale_min
-                x_hat_val = x_hat_val * range_x + scale_min
-                x_hat_test = x_hat_test * range_x + scale_min
-=======
                 x_hat_train = x_hat_train * (scale_max - scale_min) + scale_min
                 x_hat_val = x_hat_val * (scale_max - scale_min) + scale_min
                 x_hat_test = x_hat_test * (scale_max - scale_min) + scale_min
->>>>>>> 759ab2df
             elif self.normalization_method == "zscore":
                 scale_mean = self.mean_[self.feature_to_check]
                 scale_std = self.std_[self.feature_to_check]
@@ -1125,15 +1016,14 @@
             self.x_test[:, self.time_step_to_check, self.feature_to_check]
         )
 
-        if self.normalize:
-            if self.normalization_method == "minmax":
-                x_train_converted = x_train_converted * range_x + scale_min
-                x_val_converted = x_val_converted * range_x + scale_min
-                x_test_converted = x_test_converted * range_x + scale_min
-            elif self.normalization_method == "zscore":
-                x_train_converted = x_train_converted * scale_std + scale_mean
-                x_val_converted = x_val_converted * scale_std + scale_mean
-                x_test_converted = x_test_converted * scale_std + scale_mean
+        if self.normalization_method == "minmax":
+            x_train_converted = x_train_converted * (scale_max - scale_min) + scale_min
+            x_val_converted = x_val_converted * (scale_max - scale_min) + scale_min
+            x_test_converted = x_test_converted * (scale_max - scale_min) + scale_min
+        elif self.normalization_method == "zscore":
+            x_train_converted = x_train_converted * scale_std + scale_mean
+            x_val_converted = x_val_converted * scale_std + scale_mean
+            x_test_converted = x_test_converted * scale_std + scale_mean
 
         x_converted = np.concatenate(
             (x_train_converted.T, x_val_converted.T, x_test_converted.T), axis=1
@@ -1151,7 +1041,6 @@
             reconstructed=x_hat,
             save_path=os.path.join(self.save_path, "plots"),
             feature_labels=feature_labels,
-            split_size=self.split_size,
             ids=self.id_data,
         )
 
