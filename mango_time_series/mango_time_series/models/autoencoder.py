--- conflicted
+++ resolved
@@ -68,7 +68,6 @@
 
             model = saved_data["model"]
             params = saved_data["params"]
-<<<<<<< HEAD
 
             # 2. Create an instance of AutoEncoder
             instance = cls()
@@ -87,26 +86,6 @@
 
             return instance
 
-=======
-
-            # 2. Create an instance of AutoEncoder
-            instance = cls()
-
-            # 3. Assign loaded parameters
-            instance.model = model
-            instance.context_window = params.get("context_window")
-            instance.time_step_to_check = params.get("time_step_to_check")
-            instance.normalization_method = params.get("normalization_method")
-            instance.min_x = params.get("min_x")
-            instance.max_x = params.get("max_x")
-            instance.mean_ = params.get("mean_")
-            instance.std_ = params.get("std_")
-
-            logger.info(f"Model successfully loaded from {path}")
-
-            return instance
-
->>>>>>> 8a6bae28
         except Exception as e:
             raise RuntimeError(f"Error loading the AutoEncoder model: {e}")
 
@@ -1446,7 +1425,6 @@
 
     @staticmethod
     def _apply_padding(data, reconstructed, context_window, time_step_to_check):
-<<<<<<< HEAD
         """
         Apply padding dynamically based on time_step_to_check and context_window.
 
@@ -1456,17 +1434,6 @@
         :param time_step_to_check: Time step to predict within the window
         :return: Padded reconstructed dataset
         """
-=======
-        """
-        Apply padding dynamically based on time_step_to_check and context_window.
-
-        :param data: Original dataset shape (num_samples, num_features)
-        :param reconstructed: Predicted values shape (num_samples - context_window, num_features)
-        :param context_window: Context window size
-        :param time_step_to_check: Time step to predict within the window
-        :return: Padded reconstructed dataset
-        """
->>>>>>> 8a6bae28
         num_samples, num_features = data.shape
         padded_reconstructed = np.full((num_samples, num_features), np.nan)
 
@@ -1489,7 +1456,7 @@
         self,
         data,
         iterations: int = None,
-<<<<<<< HEAD
+        id_columns: Union[str, int, List[str], List[int], None] = None,
     ):
         """
         Predict and reconstruct unknown data, iterating over NaN values to improve predictions.
@@ -1499,18 +1466,6 @@
         :param iterations: Number of reconstruction iterations (None = no iteration).
         :return: Reconstructed data.
         """
-=======
-        id_columns: Union[str, int, List[str], List[int], None] = None,
-    ):
-        """
-        Predict and reconstruct unknown data, iterating over NaN values to improve predictions.
-        Uses stored `context_window`, normalization parameters, and the trained model.
-
-        :param data: Input data (numpy array, pandas DataFrame, or polars DataFrame).
-        :param iterations: Number of reconstruction iterations (None = no iteration).
-        :return: Reconstructed data.
-        """
->>>>>>> 8a6bae28
 
         if self.model is None:
             raise ValueError(
@@ -1525,8 +1480,6 @@
         has_nans = np.any(nan_positions)
         reconstructed_iterations = {}
 
-<<<<<<< HEAD
-=======
         if id_columns is not None:
             self._handle_id_columns(data, id_columns)
 
@@ -1534,7 +1487,6 @@
                 # TODO
                 pass
 
->>>>>>> 8a6bae28
         # Case 1: No NaNs and no iterations (simple prediction)
         if not has_nans:
             if normalization_used:
