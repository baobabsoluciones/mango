--- conflicted
+++ resolved
@@ -126,13 +126,6 @@
 
         return
 
-    # Set default split points if not provided
-    data_length = reconstructed.shape[1]
-    if not (0 < train_split < val_split <= data_length):
-        raise ValueError(
-            f"Invalid split points: train_split={train_split}, val_split={val_split}, data_length={data_length}"
-        )
-
     # Split reconstructed data into train, validation and test
     reconstructed_train = reconstructed[:, :train_split]
     reconstructed_val = reconstructed[:, train_split:val_split]
@@ -467,29 +460,7 @@
         combined_path = os.path.join(
             save_path, "all_features_actual_vs_reconstructed.html"
         )
-<<<<<<< HEAD
-        # Add reconstructed values
-        fig_all.add_trace(
-            go.Scatter(
-                y=reconstructed[feature],
-                mode="lines",
-                name=f"{label} - Reconstructed",
-                line=dict(dash="dash"),
-            )
-        )
-
-    # Update layout
-    fig_all.update_layout(
-        title="All Features - Actual vs Reconstructed",
-        xaxis_title="Time Step",
-        yaxis_title="Value",
-        showlegend=True,
-        hovermode="x unified",
-    )
-
-    # Save combined plot
-    combined_path = os.path.join(save_path, "all_features_actual_vs_reconstructed.html")
-    fig_all.write_html(combined_path)
+        fig_all.write_html(combined_path)
 
 
 def plot_reconstruction_iterations(
@@ -603,7 +574,4 @@
         plot_path = os.path.join(
             save_path, f"{feature_labels[feature_idx]}_iterations.html"
         )
-        fig.write_html(plot_path)
-=======
-        fig_all.write_html(combined_path)
->>>>>>> 16779844
+        fig.write_html(plot_path)