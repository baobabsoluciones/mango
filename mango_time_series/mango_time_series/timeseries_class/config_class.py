from typing import List, Dict, Any

from mango_time_series.utils import timedelta_equivalences, PARAMETERS_BASE


class SeriesConfiguration:
<<<<<<< HEAD
=======
    """
    Configuration class for time series
    :param key_cols: list of key columns
    :param time_period_descr: time period description
    :param recent_folds: number of recent folds
    :param seasonal_folds: number of seasonal folds
    :param agg_operations: aggregation operations
    :param time_col: time column
    :param value_col: value column
    """

>>>>>>> b3f0d502
    def __init__(
        self,
        key_cols: List[str],
        time_period_descr: str,
        recent_folds: int,
        seasonal_folds: int,
        agg_operations: Dict[str, Any],
        time_col: str,
        value_col: str,
    ):
        self.KEY_COLS: List[str] = key_cols
        self.TIME_PERIOD_DESCR: str = time_period_descr
        self.TIME_PERIOD_PD: str = timedelta_equivalences[time_period_descr]
        self.TS_PARAMETERS: Dict[str, Any] = PARAMETERS_BASE[time_period_descr]
        self.RECENT_FOLDS: int = recent_folds
        self.SEASONAL_FOLDS: int = seasonal_folds
        self.AGG_OPERATIONS: Dict[str, Any] = agg_operations
        self.TIME_COL: str = time_col
        self.VALUE_COL: str = value_col

    def __repr__(self):
        return (
            f"SeriesConfiguration(KEY_COLS={self.KEY_COLS}, TIME_PERIOD_DESCR={self.TIME_PERIOD_DESCR}, "
            f"TIME_PERIOD_PD={self.TIME_PERIOD_PD}, TS_PARAMETERS={self.TS_PARAMETERS}, "
            f"RECENT_FOLDS={self.RECENT_FOLDS}, SEASONAL_FOLDS={self.SEASONAL_FOLDS}, "
            f"AGG_OPERATIONS={self.AGG_OPERATIONS}, TIME_COL={self.TIME_COL}, VALUE_COL={self.VALUE_COL})"
        )<|MERGE_RESOLUTION|>--- conflicted
+++ resolved
@@ -4,8 +4,6 @@
 
 
 class SeriesConfiguration:
-<<<<<<< HEAD
-=======
     """
     Configuration class for time series
     :param key_cols: list of key columns
@@ -17,7 +15,6 @@
     :param value_col: value column
     """
 
->>>>>>> b3f0d502
     def __init__(
         self,
         key_cols: List[str],
